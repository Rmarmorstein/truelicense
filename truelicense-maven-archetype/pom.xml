--- conflicted
+++ resolved
@@ -44,12 +44,8 @@
         <misc>misc</misc>
         <miscApiPackage>${apiPackage}.${misc}</miscApiPackage>
         <miscApiPackagePath>${apiPackagePath}/${misc}</miscApiPackagePath>
-<<<<<<< HEAD
         <packagePath>org/truelicense</packagePath>
-=======
-        <packagePath>net/java/truelicense</packagePath>
         <site-xml-directory>${project.build.directory}/xml/site</site-xml-directory>
->>>>>>> 372839b4
         <test-projects-directory>${test-xml-directory}/projects</test-projects-directory>
         <test-xml-directory>${project.build.directory}/xml/test</test-xml-directory>
     </properties>
