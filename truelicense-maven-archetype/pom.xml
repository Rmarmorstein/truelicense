--- conflicted
+++ resolved
@@ -40,12 +40,7 @@
         <apiPackage>${project.groupId}.${api}</apiPackage>
         <apiPackagePath>${packagePath}/${api}</apiPackagePath>
         <main-xml-directory>${project.build.directory}/xml/main</main-xml-directory>
-<<<<<<< HEAD
-        <meta-inf-maven-directory>${main-xml-directory}/META-INF/maven</meta-inf-maven-directory>
-        <misc>misc</misc>
-=======
         <misc>util</misc>
->>>>>>> 27e19293
         <miscApiPackage>${apiPackage}.${misc}</miscApiPackage>
         <miscApiPackagePath>${apiPackagePath}/${misc}</miscApiPackagePath>
         <packagePath>org/truelicense</packagePath>
