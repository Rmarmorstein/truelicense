<?xml version="1.0" encoding="UTF-8"?>
<!--
  ~ Copyright (C) 2005-2015 Schlichtherle IT Services.
  ~ All rights reserved. Use is subject to license terms.
  -->
<project xmlns="http://maven.apache.org/POM/4.0.0"
         xmlns:xsi="http://www.w3.org/2001/XMLSchema-instance"
         xsi:schemaLocation="http://maven.apache.org/POM/4.0.0 http://maven.apache.org/xsd/maven-4.0.0.xsd">
    <modelVersion>4.0.0</modelVersion>
    <prerequisites>
        <maven>${maven.enforcer.requireMavenVersion}</maven>
    </prerequisites>

    <parent>
        <groupId>org.truelicense</groupId>
        <artifactId>truelicense</artifactId>
        <version>3.0.0-SNAPSHOT</version>
    </parent>

    <artifactId>truelicense-maven-archetype</artifactId>
    <packaging>maven-archetype</packaging>

    <name>TrueLicense Maven Archetype</name>
    <description>
        The TrueLicense Maven Archetype is a turn-key solution for designing
        and implementing a custom licensing schema for your software product.
        The archetype generates a project with tailor-made modules for vending
        and consuming license keys.
        The modules contain code templates which you can easily customize
        without writing code by configuring a set of properties.
    </description>

    <properties>
        <!-- For reference in the Maven site. -->
        <maven-enforcer-requireJavaVersion>
            ${maven.enforcer.requireJavaVersion}
        </maven-enforcer-requireJavaVersion>
        <maven-enforcer-requireMavenVersion>
            ${maven.enforcer.requireMavenVersion}
        </maven-enforcer-requireMavenVersion>

        <!-- For filtering resources. -->
        <dollar>$</dollar>

<<<<<<< HEAD
        <api>api</api>
=======
        <!-- maven-source-plugin -->
        <source.skip>true</source.skip>

        <api>core</api>
>>>>>>> 246458b0
        <apiPackage>${project.groupId}.${api}</apiPackage>
        <apiPackagePath>${packagePath}/${api}</apiPackagePath>
        <main-xml-directory>${xml-directory}/main</main-xml-directory>
        <misc>util</misc>
        <miscApiPackage>${apiPackage}.${misc}</miscApiPackage>
        <miscApiPackagePath>${apiPackagePath}/${misc}</miscApiPackagePath>
<<<<<<< HEAD
        <packagePath>org/truelicense</packagePath>
        <site-xml-directory>${project.build.directory}/xml/site</site-xml-directory>
=======
        <packagePath>net/java/truelicense</packagePath>
        <site-xml-directory>${xml-directory}/site</site-xml-directory>
>>>>>>> 246458b0
        <test-projects-directory>${test-xml-directory}/projects</test-projects-directory>
        <test-xml-directory>${xml-directory}/test</test-xml-directory>
        <xml-directory>${project.build.directory}/xml</xml-directory>
    </properties>

    <dependencies>
        <dependency>
            <groupId>${project.groupId}</groupId>
            <artifactId>truelicense-jax-rs</artifactId>
        </dependency>
        <dependency>
            <groupId>${project.groupId}</groupId>
            <artifactId>truelicense-maven-plugin</artifactId>
        </dependency>
        <dependency>
            <groupId>${project.groupId}</groupId>
            <artifactId>truelicense-swing</artifactId>
        </dependency>
        <dependency>
            <groupId>${project.groupId}</groupId>
            <artifactId>truelicense-v1</artifactId>
        </dependency>
        <dependency>
            <groupId>${project.groupId}</groupId>
            <artifactId>truelicense-v2-json</artifactId>
        </dependency>
        <dependency>
            <groupId>${project.groupId}</groupId>
            <artifactId>truelicense-v2-xml</artifactId>
        </dependency>
    </dependencies>

    <build>
        <pluginManagement>
            <plugins>
                <plugin>
                    <groupId>org.codehaus.mojo</groupId>
                    <artifactId>xml-maven-plugin</artifactId>
                    <configuration>
                        <catalogs>
                            <catalog>${main-xml-directory}/catalog.xml</catalog>
                        </catalogs>
                    </configuration>
                </plugin>
            </plugins>
        </pluginManagement>
        <plugins>
            <plugin>
                <artifactId>maven-resources-plugin</artifactId>
                <executions>
                    <execution>
                        <id>initialize-xml</id>
                        <phase>initialize</phase>
                        <goals>
                            <goal>copy-resources</goal>
                        </goals>
                        <configuration>
                            <outputDirectory>${xml-directory}</outputDirectory>
                            <resources>
                                <resource>
                                    <directory>src/xml/filtered</directory>
                                    <filtering>true</filtering>
                                </resource>
                                <resource>
                                    <directory>src/xml/resources</directory>
                                    <filtering>false</filtering>
                                </resource>
                            </resources>
                        </configuration>
                    </execution>
                    <execution>
                        <id>generate-site-sources</id>
                        <phase>pre-site</phase>
                        <goals>
                            <goal>copy-resources</goal>
                        </goals>
                        <configuration>
                            <outputDirectory>
                                ${project.build.directory}/generated-site
                            </outputDirectory>
                            <resources>
                                <resource>
                                    <directory>src/site</directory>
                                    <includes>
                                        <include>markdown/_stddef.md.vm</include>
                                    </includes>
                                </resource>
                            </resources>
                        </configuration>
                    </execution>
                </executions>
            </plugin>
            <plugin>
                <groupId>org.codehaus.mojo</groupId>
                <artifactId>xml-maven-plugin</artifactId>
                <executions>
                    <execution>
                        <id>generate-main-sources</id>
                        <phase>generate-sources</phase>
                        <goals>
                            <goal>transform</goal>
                        </goals>
                        <configuration>
                            <transformationSets>
                                <transformationSet>
                                    <dir>${main-xml-directory}</dir>
                                    <includes>
                                        <include>archetype-resources/pom.xml</include>
                                    </includes>
                                    <outputDir>${project.build.outputDirectory}</outputDir>
                                    <stylesheet>${main-xml-directory}/archetype-resources/pom.xsl</stylesheet>
                                </transformationSet>
                                <transformationSet>
                                    <dir>${main-xml-directory}</dir>
                                    <includes>
                                        <include>META-INF/maven/archetype-metadata.xml</include>
                                    </includes>
                                    <outputDir>${project.build.outputDirectory}</outputDir>
                                    <stylesheet>${main-xml-directory}/META-INF/maven/archetype-metadata.xsl</stylesheet>
                                </transformationSet>
                            </transformationSets>
                        </configuration>
                    </execution>
                    <execution>
                        <id>generate-test-sources</id>
                        <phase>generate-test-sources</phase>
                        <goals>
                            <goal>validate</goal>
                            <goal>transform</goal>
                        </goals>
                        <configuration>
                            <transformationSets>
                                <transformationSet>
                                    <dir>${test-projects-directory}</dir>
                                    <fileMappers>
                                        <fileMapper implementation="org.codehaus.plexus.components.io.filemappers.FileExtensionMapper">
                                            <targetExtension>properties
                                            </targetExtension>
                                        </fileMapper>
                                    </fileMappers>
                                    <includes>
                                        <include>**/archetype.xml</include>
                                    </includes>
                                    <outputDir>${project.build.testOutputDirectory}/projects</outputDir>
                                    <stylesheet>${test-projects-directory}/archetype.xsl</stylesheet>
                                </transformationSet>
                            </transformationSets>
                            <validationSets>
                                <validationSet>
                                    <dir>${test-projects-directory}</dir>
                                    <includes>
                                        <include>**/archetype.xml</include>
                                    </includes>
                                    <systemId>${main-xml-directory}/archetype-properties.xsd</systemId>
                                </validationSet>
                            </validationSets>
                        </configuration>
                    </execution>
                    <execution>
                        <id>process-site-sources</id>
                        <phase>pre-site</phase>
                        <goals>
                            <goal>transform</goal>
                        </goals>
                        <configuration>
                            <transformationSets>
                                <transformationSet>
                                    <dir>${site-xml-directory}</dir>
                                    <fileMappers>
                                        <fileMapper implementation="org.codehaus.plexus.components.io.filemappers.RegExpFileMapper">
                                            <pattern>(.*)\.xml$</pattern>
                                            <replacement>$1</replacement>
                                        </fileMapper>
                                    </fileMappers>
                                    <includes>
                                        <include>markdown/**/*.xml</include>
                                    </includes>
                                    <outputDir>${project.build.directory}/generated-site</outputDir>
                                    <stylesheet>${site-xml-directory}/markdown.xsl</stylesheet>
                                </transformationSet>
                            </transformationSets>
                        </configuration>
                    </execution>
                </executions>
            </plugin>
        </plugins>
    </build>

    <profiles>
        <profile>
            <id>integration-test</id>
            <build>
                <plugins>
                    <plugin>
                        <artifactId>maven-failsafe-plugin</artifactId>
                        <configuration>
                            <!-- The maven-archetype-plugin has its own
                                 integration-test goal which is bound to the
                                 integration-test phase by the maven-archetype
                                 packaging, so skip this plugin altogether. -->
                            <skip>true</skip>
                        </configuration>
                    </plugin>
                </plugins>
            </build>
        </profile>
        <profile>
            <id>skip-tests</id>
            <activation>
                <property>
                    <name>skipTests</name>
                    <value>true</value>
                </property>
            </activation>
            <build>
                <plugins>
                    <plugin>
                        <artifactId>maven-archetype-plugin</artifactId>
                        <configuration>
                            <skip>true</skip>
                        </configuration>
                    </plugin>
                </plugins>
            </build>
        </profile>
    </profiles>
</project><|MERGE_RESOLUTION|>--- conflicted
+++ resolved
@@ -42,27 +42,18 @@
         <!-- For filtering resources. -->
         <dollar>$</dollar>
 
-<<<<<<< HEAD
-        <api>api</api>
-=======
         <!-- maven-source-plugin -->
         <source.skip>true</source.skip>
 
-        <api>core</api>
->>>>>>> 246458b0
+        <api>api</api>
         <apiPackage>${project.groupId}.${api}</apiPackage>
         <apiPackagePath>${packagePath}/${api}</apiPackagePath>
         <main-xml-directory>${xml-directory}/main</main-xml-directory>
         <misc>util</misc>
         <miscApiPackage>${apiPackage}.${misc}</miscApiPackage>
         <miscApiPackagePath>${apiPackagePath}/${misc}</miscApiPackagePath>
-<<<<<<< HEAD
         <packagePath>org/truelicense</packagePath>
-        <site-xml-directory>${project.build.directory}/xml/site</site-xml-directory>
-=======
-        <packagePath>net/java/truelicense</packagePath>
         <site-xml-directory>${xml-directory}/site</site-xml-directory>
->>>>>>> 246458b0
         <test-projects-directory>${test-xml-directory}/projects</test-projects-directory>
         <test-xml-directory>${xml-directory}/test</test-xml-directory>
         <xml-directory>${project.build.directory}/xml</xml-directory>
