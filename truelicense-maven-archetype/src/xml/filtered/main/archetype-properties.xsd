<?xml version="1.0" encoding="UTF-8"?>
<!--
  ~ Copyright (C) 2005-2015 Schlichtherle IT Services.
  ~ All rights reserved. Use is subject to license terms.
  -->
<xs:schema
        elementFormDefault="qualified"
        targetNamespace="${project.url}/xml/archetype-properties"
        version="${project.version}"
        xml:lang="en"
        xmlns="http://www.w3.org/1999/xhtml"
        xmlns:p="${project.url}/xml/archetype-properties"
        xmlns:h="http://www.w3.org/1999/xhtml"
        xmlns:xs="http://www.w3.org/2001/XMLSchema">
    <xs:import namespace="http://www.w3.org/XML/1998/namespace"
               schemaLocation="http://www.w3.org/2001/xml.xsd"/>
    <xs:element type="p:Properties" name="properties"/>
    <xs:simpleType name="ArtifactId">
        <xs:annotation>
            <xs:documentation>
                A Maven artifact ID must not contain spaces and should consist
                of only lower-case characters - see
                <a href="http://maven.apache.org/pom.html#Maven_Coordinates">
                    Maven - POM Reference - Maven Coordinates
                </a>.
            </xs:documentation>
        </xs:annotation>
        <xs:restriction base="xs:NCName"/>
    </xs:simpleType>
    <xs:simpleType name="CustomClasspathScope">
        <xs:annotation>
            <xs:documentation>
                Select
                <code>compile</code>
                to declare that custom classes are available on the class path
                at compile time.
                The generated code will instantiate the classes using the
                <code>new</code>
                operator.
                The advantage is that the classes can be safely included in the
                byte code obfuscation process.
                The disadvantage is that the classes need to be known at compile
                time so that manual editing of the dependencies in the generated
                POM files for the Key Generator or Key Manager module may be
                necessary.
                Select
                <code>runtime</code>
                to declare that custom classes are available on the class path
                at runtime only.
                The generated code will instantiate the classes using the Java
                Reflection API.
                The advantage is that the classes don't need to be known at
                compile time so that manual editing of the generated POM files
                should not be necessary.
                The disadvantage is that the classes need to be generally
                excluded from the byte code obfuscation process, e.g. for the
                Key Manager module.
                This is considered to be a security leak and therefore should be
                generally avoided.
                However, this is not true for
                <a href="http://proguard.sourceforge.net">ProGuard</a>:
                TrueLicense generates code for dynamic class loading which is
                correctly recognized and obfuscated by ProGuard so that it's
                safe to use this option with ProGuard.
            </xs:documentation>
        </xs:annotation>
        <xs:restriction base="xs:token">
            <xs:enumeration value="compile"/>
            <xs:enumeration value="runtime"/>
        </xs:restriction>
    </xs:simpleType>
    <xs:complexType name="Documentation" mixed="true">
        <xs:sequence minOccurs="0" maxOccurs="unbounded">
            <xs:any processContents="lax"/>
        </xs:sequence>
        <xs:attribute ref="xml:lang"/>
        <xs:anyAttribute namespace="##other" processContents="lax"/>
    </xs:complexType>
    <xs:simpleType name="GroupId">
        <xs:annotation>
            <xs:documentation>
                A Maven group ID must not contain spaces and should consist
                of only lower-case characters - see
                <a href="http://maven.apache.org/pom.html#Maven_Coordinates">
                    Maven - POM Reference - Maven Coordinates
                </a>.
            </xs:documentation>
        </xs:annotation>
        <xs:restriction base="xs:NCName"/>
    </xs:simpleType>
    <xs:simpleType name="JavaIdentifier">
        <xs:restriction base="xs:token">
            <!-- Not exactly, but good enough for this purpose. -->
            <xs:pattern value="[A-Za-z_$][A-Za-z0-9_$]*"/>
        </xs:restriction>
    </xs:simpleType>
    <xs:simpleType name="JavaIdentifierList">
        <xs:annotation>
            <xs:documentation>
                A space separated list of valid identifiers in the Java
                language.
            </xs:documentation>
        </xs:annotation>
        <xs:list itemType="p:JavaIdentifier"/>
    </xs:simpleType>
    <xs:simpleType name="KeyPairAlgorithm"
                   h:href="http://docs.oracle.com/javase/${javase.major}/docs/technotes/guides/security/StandardNames.html#KeyPairGenerator">
        <xs:restriction base="xs:token">
            <xs:enumeration value="auto"/>
            <xs:enumeration value="DSA"/>
            <xs:enumeration value="EC"/>
            <xs:enumeration value="RSA"/>
        </xs:restriction>
    </xs:simpleType>
    <xs:simpleType name="KeyStoreType"
                   h:href="http://docs.oracle.com/javase/${javase.major}/docs/technotes/guides/security/StandardNames.html#KeyStore">
        <xs:annotation>
            <xs:documentation>
                <code>PKCS12</code>
                requires Java SE 8.
            </xs:documentation>
        </xs:annotation>
        <xs:restriction base="xs:token">
            <xs:enumeration value="auto"/>
            <xs:enumeration value="JCEKS"/>
            <xs:enumeration value="JKS"/>
            <xs:enumeration value="PKCS12"/>
        </xs:restriction>
    </xs:simpleType>
    <xs:simpleType name="LicenseFunctionComposition">
        <xs:annotation>
            <xs:documentation>
                Select
                <code>override</code>
                to apply only the custom function.
                Select
                <code>decorate</code>
                to apply both the custom function and the built-in function.
            </xs:documentation>
        </xs:annotation>
        <xs:restriction base="xs:token">
            <xs:enumeration value="decorate"/>
            <xs:enumeration value="override"/>
        </xs:restriction>
    </xs:simpleType>
    <xs:simpleType name="LicenseKeyFormat">
        <xs:restriction base="xs:token">
            <xs:enumeration value="V1"/>
            <xs:enumeration value="V2/JSON"/>
            <xs:enumeration value="V2/XML"/>
        </xs:restriction>
    </xs:simpleType>
    <xs:complexType name="List">
        <xs:all>
            <xs:element type="p:ArtifactId" name="artifactId">
                <xs:annotation>
                    <xs:documentation>
                        The Maven artifact ID of the root
                        <a href="http://maven.apache.org/guides/introduction/introduction-to-the-pom.html">
                            <abbr title="Project Object Model">POM</abbr>
                        </a>
                        for the generated project.
                        This could match the name of your software product, e.g.
                        <code>product</code>, or be generic, e.g.
                        <code>license</code>.
                    </xs:documentation>
                </xs:annotation>
            </xs:element>
            <xs:element type="xs:token" name="artifactName"
                        minOccurs="0" default="-">
                <xs:annotation>
                    <xs:documentation>
                        The display name of the parent POM for the generated
                        project.
                        This could be the name of your software product, e.g.
                        <code>Product</code>, or be generic, e.g.
                        <code>License</code>.
                    </xs:documentation>
                </xs:annotation>
            </xs:element>
            <xs:element type="xs:token" name="company">
                <xs:annotation>
                    <xs:documentation>
                        The display name of your company, e.g.
                        <code>Company Inc.</code>.
                    </xs:documentation>
                </xs:annotation>
            </xs:element>
            <xs:element type="p:CustomClasspathScope"
                        name="customClasspathScope"
                        minOccurs="0" default="compile">
                <xs:annotation>
                    <xs:documentation>
                        Declares the scope of the class path for the custom
                        classes referenced by the properties with the name
                        pattern
                        <code>*Class</code>.
                    </xs:documentation>
                </xs:annotation>
            </xs:element>
            <xs:element type="xs:boolean" name="disableWizard"
                        minOccurs="0" default="false">
                <xs:annotation>
                    <xs:documentation>
                        Whether or not the Swing wizard dialog in the Key
                        Manager module should be disabled.
                        Select
                        <code>true</code>
                        to cut the dependency on the TrueLicense Swing module
                        and reduce the code size.
                    </xs:documentation>
                </xs:annotation>
            </xs:element>
            <xs:element type="p:JavaIdentifierList" name="editions"
                        minOccurs="0" default="standard">
                <xs:annotation>
                    <xs:documentation>
                        A space separated list of edition names, ordered from
                        supersets to subsets, e.g.
                        <code>enterprise standard</code>.
                        Each name must be a valid Java identifier name and
                        should be camel-cased with a lower-case initial
                        character.
                        The names
                        <code>edition</code>
                        and
                        <code>ftp</code>
                        are reserved for internal use.
                    </xs:documentation>
                </xs:annotation>
            </xs:element>
            <xs:element type="xs:nonNegativeInteger" name="freeTrialPeriod"
                        minOccurs="0" default="0">
                <xs:annotation>
                    <xs:documentation>
                        The number of days for an auto-generated
                        <abbr title="Free Trial Period">FTP</abbr>.
                        Needs to be a non-negative integer, e.g.
                        <code>30</code>.
                        Specify
                        <code>0</code>
                        to disable the auto-generation of FTP license keys.
                    </xs:documentation>
                </xs:annotation>
            </xs:element>
            <xs:element type="xs:token" name="ftpKeyStoreFile"
                        minOccurs="0" default="-">
                <xs:annotation>
                    <xs:documentation>
                        The path of the FTP key store file in the Key Manager
                        module relative to the base path
                        <code>
                            ${dollar}{artifactId}-keymgr/src/main/resources/
                        </code>.
                        This property is ignored if the property
                        <code>freeTrialPeriod</code>
                        is set to
                        <code>0</code>.
                        Otherwise, if the value is set to
                        <code>-</code>,
                        then it gets overridden with the value of the property
                        <code>publicKeyStoreFile</code>.
                    </xs:documentation>
                </xs:annotation>
            </xs:element>
            <xs:element type="xs:token" name="ftpSecretMarkerClass"
                        minOccurs="0" default="-">
                <xs:annotation>
                    <xs:documentation>
                        A fully qualified binary class name which declares the
                        user or system preferences node to use for storing the
                        auto-generated FTP license key.
                        This property is ignored if the property
                        <code>freeTrialPeriod</code>
                        is set to
                        <code>0</code>.
                        Otherwise, the
                        <strong>package name</strong>
                        of the referenced class needs to be kept
                        <strong>absolutely secret</strong>
                        because removing the FTP license key from the
                        preferences node triggers the auto-generation of another
                        FTP license key!
                        The named class gets dynamically loaded at run time, so
                        it doesn't have to be on the compile time class path of
                        the Key Manager module.
                    </xs:documentation>
                </xs:annotation>
            </xs:element>
            <xs:element type="p:GroupId" name="groupId">
                <xs:annotation>
                    <xs:documentation>
                        The Maven group ID for the generated project.
                        This could be the reversed domain name for your company
                        plus the name of the software product.
                    </xs:documentation>
                </xs:annotation>
            </xs:element>
            <xs:element type="xs:boolean" name="hideUninstallAction"
                        minOccurs="0" default="false">
                <xs:annotation>
                    <xs:documentation>
                        Whether or not the Swing wizard dialog in the Key
                        Manager module should hide the action for uninstalling
                        the license key.
                    </xs:documentation>
                </xs:annotation>
            </xs:element>
            <xs:element type="xs:token" name="keyGenAuthorizationClass"
                        minOccurs="0" default="-">
                <xs:annotation>
                    <xs:documentation>
                        A fully qualified binary class name which implements the
                        interface
                        <a href="../apidocs/${apiPackagePath}/LicenseManagementAuthorization.html">
                            <code>${apiPackage}.LicenseManagementAuthorization</code>
                        </a>
                        for use in the Key Generator module.
                        Select
                        <code>-</code>
                        to use no license authorization.
                    </xs:documentation>
                </xs:annotation>
            </xs:element>
            <xs:element type="xs:token" name="keyGenValidationClass"
                        minOccurs="0" default="-">
                <xs:annotation>
                    <xs:documentation>
                        A fully qualified binary class name which implements the
                        interface
                        <a href="../apidocs/${apiPackagePath}/LicenseValidation.html">
                            <code>${apiPackage}.LicenseValidation</code>
                        </a>
                        for use in the Key Generator module.
                        Select
                        <code>-</code>
                        to use only the built-in license validation function.
                    </xs:documentation>
                </xs:annotation>
            </xs:element>
            <xs:element type="p:LicenseFunctionComposition"
                        name="keyGenValidationComposition"
                        minOccurs="0" default="decorate">
                <xs:annotation>
                    <xs:documentation>
                        Selects the composition strategy for license validation
                        functions in the Key Generator module.
                        This property is ignored if the property
                        <code>keyGenValidationClass</code>
                        is set to
                        <code>-</code>.
                    </xs:documentation>
                </xs:annotation>
            </xs:element>
            <xs:element type="xs:token" name="keyMgrClockClass"
                        minOccurs="0" default="-">
                <xs:annotation>
                    <xs:documentation>
                        A fully qualified binary class name which implements the
                        interface
                        <a href="../apidocs/${miscApiPackagePath}/Clock.html">
                            <code>${miscApiPackage}.Clock</code>
                        </a>
                        for use in the Key Manager module.
                        Select
                        <code>-</code>
                        to use the system clock.
                    </xs:documentation>
                </xs:annotation>
            </xs:element>
            <xs:element type="xs:token" name="keyMgrAuthorizationClass"
                        minOccurs="0" default="-">
                <xs:annotation>
                    <xs:documentation>
                        A fully qualified binary class name which implements the
                        interface
                        <a href="../apidocs/${apiPackagePath}/LicenseManagementAuthorization.html">
                            <code>${apiPackage}.LicenseManagementAuthorization</code>
                        </a>
                        for use in the Key Manager module.
                        Select
                        <code>-</code>
                        to use no license authorization.
                    </xs:documentation>
                </xs:annotation>
            </xs:element>
            <xs:element type="xs:token" name="keyMgrValidationClass"
                        minOccurs="0" default="-">
                <xs:annotation>
                    <xs:documentation>
                        A fully qualified binary class name which implements the
                        interface
                        <a href="../apidocs/${apiPackagePath}/LicenseValidation.html">
                            <code>${apiPackage}.LicenseValidation</code>
                        </a>
                        for use in the Key Manager module.
                        Select
                        <code>-</code>
                        to use only the built-in license validation function.
                    </xs:documentation>
                </xs:annotation>
            </xs:element>
            <xs:element type="p:LicenseFunctionComposition"
                        name="keyMgrValidationComposition"
                        minOccurs="0" default="decorate">
                <xs:annotation>
                    <xs:documentation>
                        Selects the composition strategy for license validation
                        functions in the Key Manager module.
                        This property is ignored if the property
                        <code>keyMgrValidationClass</code>
                        is set to
                        <code>-</code>.
                    </xs:documentation>
                </xs:annotation>
            </xs:element>
            <xs:element type="p:KeyPairAlgorithm" name="keyPairAlgorithm"
                        minOccurs="0" default="auto">
                <xs:annotation>
                    <xs:documentation>
                        The algorithm to use when generating key pairs in the
                        key store files on the first build.
                        This property is ignored if the key store files already
                        exist.
                        The algorithm needs to be supported by one of the
                        security providers which are installed in the JRE.
                    </xs:documentation>
                </xs:annotation>
            </xs:element>
            <xs:element type="xs:nonNegativeInteger" name="keyPairSize"
                        minOccurs="0" default="0">
                <xs:annotation>
                    <xs:documentation>
                        The key size in bits when generating key pairs in the
                        key store files at the first build.
                        This property is ignored if the key store files already
                        exist.
                        Otherwise, if the value is set to
                        <code>0</code>,
                        then the default value of the keytool is used.
                        Otherwise, the bit size needs to match the configured
                        <code>${dollar}{keyPairAlgorithm}</code>
                        and be supported by one of the security providers which
                        are installed in the JRE/JDK.
                    </xs:documentation>
                </xs:annotation>
            </xs:element>
            <xs:element type="p:KeyStoreType" name="keyStoreType"
                        minOccurs="0" default="auto">
                <xs:annotation>
                    <xs:documentation>
                        The default key store type.
                        The type needs to be supported by one of the security
                        providers which are installed in the JRE.
                        If the value is set to
                        <code>auto</code>,
                        then it gets overridden as follows:
                        If the value of the
                        <code>licenseKeyFormat</code>
                        property is set to
                        <code>V1</code>,
                        then this gets set to
                        <code>JKS</code>,
                        otherwise it gets set to
                        <code>JCEKS</code>.
                    </xs:documentation>
                </xs:annotation>
            </xs:element>
            <xs:element type="p:LicenseKeyFormat" name="licenseKeyFormat"
                        minOccurs="0" default="V2/JSON">
                <xs:annotation>
                    <xs:documentation>
                        The format of the license keys.
                        Select
                        <code>V1</code>
                        if you need to retain compatibility with license keys
                        generated with TrueLicense 1.
                        Otherwise, select
                        <code>V2/XML</code>
                        if you want to exclude an additional dependency on the
                        Jackson JSON Processor.
                        Otherwise, select
                        <code>V2/JSON</code>
                        for the smallest license keys and the fastest
                        processing.
                    </xs:documentation>
                </xs:annotation>
            </xs:element>
<<<<<<< HEAD
            <xs:element type="xs:token" name="package"
                        minOccurs="0" default="${dollar}{groupId}">
=======
            <xs:element type="xs:token" name="licensingSubject">
                <xs:annotation>
                    <xs:documentation>
                        The licensing subject.
                        The value of this property gets stored in the generated
                        license keys and is used for validation.
                        A
                        <a href="../apidocs/${apiPackagePath}/LicenseValidationException.html">
                            <code>
                                ${apiPackage}.LicenseValidationException
                            </code>
                        </a>
                        is thrown if the validation fails.
                        It's best practice to include the name of your software
                        product and a version number range for which the license
                        keys are valid, e.g.
                        <code>Product 1</code>
                        or
                        <code>Product 1.X</code>.
                        The license validation step compares the entire string,
                        so the version number format doesn't matter.
                        If you want to obsolete existing license keys in a
                        future release then all you need to do is to change the
                        value, e.g. to
                        <code>Product 2</code>
                        or
                        <code>Product 2.X</code>.
                    </xs:documentation>
                </xs:annotation>
            </xs:element>
            <!--
            Do NOT remove the `minOccurs` attribute and do NOT add a
            `default` attribute - see https://java.net/jira/browse/TRUELICENSE-152 .
            -->
            <xs:element type="xs:token" name="package" minOccurs="0">
>>>>>>> a03c9960
                <xs:annotation>
                    <xs:documentation>
                        The base package name of the generated project.
                        It's best practice to use the expression
                        <code>${dollar}{groupId}</code>
                        or
                        <code>${dollar}{groupId}.${dollar}{artifactId}</code>
                        if this results in a valid package name.
                        If this property is undefined, then the Maven Archetype
                        Plugin set's its value to
                        <code>${dollar}{groupId}</code>.
                    </xs:documentation>
                </xs:annotation>
            </xs:element>
            <xs:element type="p:Password" name="password">
                <xs:annotation>
                    <xs:documentation>
                        The common password for accessing key stores and
                        encrypting license keys.
                    </xs:documentation>
                </xs:annotation>
            </xs:element>
            <xs:element type="p:PbeAlgorithm" name="pbeAlgorithm"
                        minOccurs="0" default="auto">
                <xs:annotation>
                    <xs:documentation>
                        The algorithm for the password based encryption.
                        The algorithm needs to be supported by one of the
                        security providers which are installed in the JRE.
                        If the value is set to
                        <code>auto</code>,
                        then it gets overridden as follows:
                        If the value of the
                        <code>licenseKeyFormat</code>
                        property is set to
                        <code>V1</code>,
                        then this gets set to
                        <code>PBEWithMD5AndDES</code>,
                        otherwise it gets set to
                        <code>PBEWithSHA1AndDESede</code>.
                    </xs:documentation>
                </xs:annotation>
            </xs:element>
            <xs:element type="p:PreferencesType" name="preferencesType"
                        minOccurs="0" default="user">
                <xs:annotation>
                    <xs:documentation>
                        The type of the preferences nodes where to install
                        license keys.
                        Note that the value
                        <code>system</code>
                        generally requires the JVM to be run with administrator
                        privileges or otherwise a
                        <a href="http://docs.oracle.com/javase/${javase.major}/docs/api/java/util/prefs/BackingStoreException.html">
                            <code>java.util.prefs.BackingStoreException</code>
                        </a>
                        may get thrown by the generated integration tests.
                    </xs:documentation>
                </xs:annotation>
            </xs:element>
            <xs:element type="xs:token" name="privateKeyStoreFile"
                        minOccurs="0" default="private.ks">
                <xs:annotation>
                    <xs:documentation>
                        The path of the private key store file in the Key
                        Generator module relative to the base path
                        <code>
                            ${dollar}{artifactId}-keygen/src/main/resources/
                        </code>.
                    </xs:documentation>
                </xs:annotation>
            </xs:element>
            <xs:element type="xs:token" name="publicKeyStoreFile"
                        minOccurs="0" default="public.ks">
                <xs:annotation>
                    <xs:documentation>
                        The path of the public key store file in the Key
                        Manager module relative to the base path
                        <code>
                            ${dollar}{artifactId}-keymgr/src/main/resources/
                        </code>.
                    </xs:documentation>
                </xs:annotation>
            </xs:element>
            <xs:element type="p:SignatureAlgorithm" name="signatureAlgorithm"
                        minOccurs="0" default="auto">
                <xs:annotation>
                    <xs:documentation>
                        The algorithm to use when signing a generated key
                        pair in a key store file at the first build.
                        This property is ignored if the key store file already
                        exists.
                        Otherwise, if the value is set to
                        <code>auto</code>,
                        then the default value of the keytool is used.
                        Otherwise, the signature algorithm needs to match the
                        configured
                        <code>${dollar}{keyPairAlgorithm}</code>
                        and be supported by one of the security providers which
                        are installed in the JRE/JDK.
                    </xs:documentation>
                </xs:annotation>
            </xs:element>
            <xs:element type="xs:token" name="subject">
                <xs:annotation>
                    <xs:documentation>
                        The license management subject.
                        The value of this property gets stored in the generated
                        license keys and is used for validation.
                        A
                        <a href="../apidocs/${apiPackagePath}/LicenseValidationException.html">
                            <code>
                                ${apiPackage}.LicenseValidationException
                            </code>
                        </a>
                        is thrown if the validation fails.
                        It's best practice to include the name of your software
                        product and a version number range for which the license
                        keys are valid, e.g.
                        <code>Product 1</code>
                        or
                        <code>Product 1.X</code>.
                        The license validation step compares the entire string,
                        so the version number format doesn't matter.
                        If you want to obsolete existing license keys in a
                        future release then all you need to do is to change the
                        value, e.g. to
                        <code>Product 2</code>
                        or
                        <code>Product 2.X</code>.
                    </xs:documentation>
                </xs:annotation>
            </xs:element>
            <xs:element type="xs:token" name="trueLicenseVersion"
                        minOccurs="0" default="${project.version}">
                <xs:annotation>
                    <xs:documentation>
                        The TrueLicense version to depend upon.
                    </xs:documentation>
                </xs:annotation>
            </xs:element>
            <xs:element type="xs:boolean" name="verboseCli"
                        minOccurs="0" default="false">
                <xs:annotation>
                    <xs:documentation>
                        Whether or not the
                        <abbr title="Command Line Interface">CLI</abbr>
                        should write debugging information to the standard error
                        stream by default.
                    </xs:documentation>
                </xs:annotation>
            </xs:element>
            <xs:element type="p:Version" name="version">
                <xs:annotation>
                    <xs:documentation>
                        The Maven version for the generated project.
                        This should match the version of your software product.
                    </xs:documentation>
                </xs:annotation>
            </xs:element>
        </xs:all>
    </xs:complexType>
    <xs:simpleType name="Password">
        <xs:annotation>
            <xs:documentation>
                A string of at least eight characters which must contain letters
                and digits.
                You should consider this to be the bare minimum.
                Choosing a longer password with additional punctuation
                characters significantly improves the security level of your
                licensing schema.
            </xs:documentation>
        </xs:annotation>
        <xs:restriction base="xs:string">
            <xs:minLength value="8"/>
        </xs:restriction>
    </xs:simpleType>
    <xs:simpleType name="PbeAlgorithm"
                   h:href="http://docs.oracle.com/javase/${javase.major}/docs/technotes/guides/security/StandardNames.html#Cipher">
        <xs:restriction base="xs:token">
            <xs:enumeration value="auto"/>
            <xs:enumeration value="PBEWithMD5AndDES"/>
            <xs:enumeration value="PBEWithSHA1AndDESede"/>
            <xs:enumeration value="PBEWithHmacSHA1AndAES_128"/>
            <xs:enumeration value="PBEWithHmacSHA224AndAES_128"/>
            <xs:enumeration value="PBEWithHmacSHA256AndAES_128"/>
            <xs:enumeration value="PBEWithHmacSHA384AndAES_128"/>
            <xs:enumeration value="PBEWithHmacSHA512AndAES_128"/>
            <xs:enumeration value="PBEWithHmacSHA1AndAES_256"/>
            <xs:enumeration value="PBEWithHmacSHA224AndAES_256"/>
            <xs:enumeration value="PBEWithHmacSHA256AndAES_256"/>
            <xs:enumeration value="PBEWithHmacSHA384AndAES_256"/>
            <xs:enumeration value="PBEWithHmacSHA512AndAES_256"/>
        </xs:restriction>
    </xs:simpleType>
    <xs:simpleType name="PreferencesType">
        <xs:restriction base="xs:token">
            <xs:enumeration value="system"/>
            <xs:enumeration value="user"/>
        </xs:restriction>
    </xs:simpleType>
    <xs:complexType name="Properties">
        <xs:sequence>
            <!--xs:choice minOccurs="0" maxOccurs="unbounded">
                <xs:element type="p:Documentation" name="documentation"/>
            </xs:choice-->
            <xs:element type="p:Documentation" name="documentation" minOccurs="0" maxOccurs="unbounded"/>
            <xs:element type="p:List" name="list"/>
        </xs:sequence>
        <xs:attribute type="xs:token" name="name" use="optional"/>
        <xs:attribute type="xs:token" name="version" use="optional"/>
        <xs:attribute ref="xml:lang"/>
    </xs:complexType>
    <xs:simpleType name="SignatureAlgorithm"
                   h:href="http://docs.oracle.com/javase/${javase.major}/docs/technotes/guides/security/StandardNames.html#Signature">
        <xs:restriction base="xs:token">
            <xs:enumeration value="auto"/>
            <xs:enumeration value="NONEwithDSA"/>
            <xs:enumeration value="SHA1withDSA"/>
            <xs:enumeration value="SHA224withDSA"/>
            <xs:enumeration value="SHA256withDSA"/>
            <xs:enumeration value="NONEwithECDSA"/>
            <xs:enumeration value="SHA1withECDSA"/>
            <xs:enumeration value="SHA224withECDSA"/>
            <xs:enumeration value="SHA256withECDSA"/>
            <xs:enumeration value="SHA384withECDSA"/>
            <xs:enumeration value="SHA512withECDSA"/>
            <xs:enumeration value="NONEwithRSA"/>
            <xs:enumeration value="SHA1withRSA"/>
            <xs:enumeration value="SHA224withRSA"/>
            <xs:enumeration value="SHA256withRSA"/>
            <xs:enumeration value="SHA384withRSA"/>
            <xs:enumeration value="SHA512withRSA"/>
        </xs:restriction>
    </xs:simpleType>
    <xs:simpleType name="Version">
        <xs:annotation>
            <xs:documentation>
                A Maven version must conform to the
                <a href="http://books.sonatype.com/mvnref-book/reference/pom-relationships-sect-pom-syntax.html#pom-reationships-sect-versions">
                    Maven version number
                </a>
                requirements.
                See also
                <a href="http://maven.apache.org/pom.html#Maven_Coordinates">
                    Maven - POM Reference - Maven Coordinates
                </a>.
            </xs:documentation>
        </xs:annotation>
        <xs:restriction base="xs:token"/>
    </xs:simpleType>
</xs:schema><|MERGE_RESOLUTION|>--- conflicted
+++ resolved
@@ -486,46 +486,11 @@
                     </xs:documentation>
                 </xs:annotation>
             </xs:element>
-<<<<<<< HEAD
-            <xs:element type="xs:token" name="package"
-                        minOccurs="0" default="${dollar}{groupId}">
-=======
-            <xs:element type="xs:token" name="licensingSubject">
-                <xs:annotation>
-                    <xs:documentation>
-                        The licensing subject.
-                        The value of this property gets stored in the generated
-                        license keys and is used for validation.
-                        A
-                        <a href="../apidocs/${apiPackagePath}/LicenseValidationException.html">
-                            <code>
-                                ${apiPackage}.LicenseValidationException
-                            </code>
-                        </a>
-                        is thrown if the validation fails.
-                        It's best practice to include the name of your software
-                        product and a version number range for which the license
-                        keys are valid, e.g.
-                        <code>Product 1</code>
-                        or
-                        <code>Product 1.X</code>.
-                        The license validation step compares the entire string,
-                        so the version number format doesn't matter.
-                        If you want to obsolete existing license keys in a
-                        future release then all you need to do is to change the
-                        value, e.g. to
-                        <code>Product 2</code>
-                        or
-                        <code>Product 2.X</code>.
-                    </xs:documentation>
-                </xs:annotation>
-            </xs:element>
             <!--
             Do NOT remove the `minOccurs` attribute and do NOT add a
             `default` attribute - see https://java.net/jira/browse/TRUELICENSE-152 .
             -->
             <xs:element type="xs:token" name="package" minOccurs="0">
->>>>>>> a03c9960
                 <xs:annotation>
                     <xs:documentation>
                         The base package name of the generated project.
