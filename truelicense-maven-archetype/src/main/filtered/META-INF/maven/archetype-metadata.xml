--- conflicted
+++ resolved
@@ -76,15 +76,6 @@
         <requiredProperty key="signatureAlgorithm">
             <defaultValue>-</defaultValue>
         </requiredProperty>
-<<<<<<< HEAD
-        <requiredProperty key="trueLicenseArtifactId">
-            <defaultValue>-</defaultValue>
-        </requiredProperty>
-        <requiredProperty key="trueLicenseGroupId">
-            <defaultValue>${project.groupId}</defaultValue>
-        </requiredProperty>
-=======
->>>>>>> c05f8a4d
         <requiredProperty key="trueLicenseVersion">
             <defaultValue>${project.version}</defaultValue>
         </requiredProperty>
