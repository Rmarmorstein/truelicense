--- conflicted
+++ resolved
@@ -73,14 +73,10 @@
         <requiredProperty key="publicKeyStoreFile">
             <defaultValue>public.ks</defaultValue>
         </requiredProperty>
-<<<<<<< HEAD
-        <requiredProperty key="trueLicenseArtifactId">
-=======
         <requiredProperty key="signatureAlgorithm">
             <defaultValue>-</defaultValue>
         </requiredProperty>
-        <requiredProperty key="trueLicenseDependency">
->>>>>>> b1c02b3c
+        <requiredProperty key="trueLicenseArtifactId">
             <defaultValue>-</defaultValue>
         </requiredProperty>
         <requiredProperty key="trueLicenseGroupId">
