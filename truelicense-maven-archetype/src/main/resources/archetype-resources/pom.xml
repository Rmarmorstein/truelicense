--- conflicted
+++ resolved
@@ -256,7 +256,7 @@
              the keytool is used.
              Otherwise, the algorithm needs to be supported by one of the
              security providers which are installed in the JRE/JDK.
-             See http://docs.oracle.com/javase/6/docs/technotes/guides/security/StandardNames.html#KeyPairGenerator . -->
+             See http://docs.oracle.com/javase/7/docs/technotes/guides/security/StandardNames.html#KeyPairGenerator . -->
         <keyPairAlgorithm>$keyPairAlgorithm</keyPairAlgorithm>
 
         <!-- The key size in bits when generating key pairs in the key store
@@ -358,18 +358,19 @@
              Otherwise, the signature algorithm needs to match the configured
              "${dollar}{keyPairAlgorithm}" and be supported by one of the
              security providers which are installed in the JRE/JDK.
-             See http://docs.oracle.com/javase/6/docs/technotes/guides/security/StandardNames.html#Signature . -->
+             See http://docs.oracle.com/javase/7/docs/technotes/guides/security/StandardNames.html#Signature . -->
         <signatureAlgorithm>$signatureAlgorithm</signatureAlgorithm>
 
-        <!-- The name of the module to depend upon for base functionality like
-             vending or consuming license keys.
-             One of "truelicense-core" or "truelicense-json".
-             If the ${dollar}{licenseKeyFormat} property is set to "V2/JSON",
-             then this needs to be set to "truelicense-json", otherwise set it
-             to "truelicense-core". -->
-        <trueLicenseDependency>$trueLicenseDependency</trueLicenseDependency>
-
-        <!-- The TrueLicense version to depend upon. -->
+        <!-- The artifact ID of the module which implements the license key format.
+             This generally needs to match the property
+             ${dollar}{licenseKeyFormat} and should be one of "truelicense-v1",
+             "truelicense-v2-json" or "truelicense-v2-xml". -->
+        <trueLicenseArtifactId>$trueLicenseArtifactId</trueLicenseArtifactId>
+
+        <!-- The group ID of the module which implements the license key format. -->
+        <trueLicenseGroupId>$trueLicenseGroupId</trueLicenseGroupId>
+
+        <!-- The version of the module which implements the license key format. -->
         <trueLicenseVersion>$trueLicenseVersion</trueLicenseVersion>
 
         <!-- Whether or not the command line interface (CLI) should write
@@ -401,26 +402,6 @@
         <${edition}KeyEntryPassword>${dollar}{privateKeyStorePassword}</${edition}KeyEntryPassword>
 #end
 
-<<<<<<< HEAD
-        <!-- The artifact ID of the module which implements the license key format.
-             This generally needs to match the property
-             ${dollar}{licenseKeyFormat} and should be one of "truelicense-v1",
-             "truelicense-v2-json" or "truelicense-v2-xml". -->
-        <trueLicenseArtifactId>$trueLicenseArtifactId</trueLicenseArtifactId>
-
-        <!-- The group ID of the module which implements the license key format. -->
-        <trueLicenseGroupId>$trueLicenseGroupId</trueLicenseGroupId>
-
-        <!-- The version of the module which implements the license key format. -->
-        <trueLicenseVersion>$trueLicenseVersion</trueLicenseVersion>
-
-        <!-- Whether or not the command line interface (CLI) should write
-             debugging information to the standard error stream by default.
-             One of "false" or "true". -->
-        <verboseCli>$verboseCli</verboseCli>
-
-=======
->>>>>>> b1c02b3c
         <!--
           - The following properties control the behavior of some Maven plugins
           - and are not intended to be used by the Velocity template files.
