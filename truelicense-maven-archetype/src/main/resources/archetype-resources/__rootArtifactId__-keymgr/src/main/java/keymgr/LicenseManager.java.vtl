--- conflicted
+++ resolved
@@ -18,13 +18,8 @@
 #set($hash = '#')
 #set($dollar = '$')
 #set($english = $field.get("java.util.Locale.ENGLISH"))
-<<<<<<< HEAD
-#set($preferencesNodeType = $display.capitalize($preferencesNodeType.toLowerCase($english)))
+#set($preferencesType = $display.capitalize($preferencesType.toLowerCase($english)))
 #macro(password $string)$java.obfuscatedString($string).replace("org.truelicense.obfuscate.", "")#end
-=======
-#set($preferencesType = $display.capitalize($preferencesType.toLowerCase($english)))
-#macro(obfuscate $string)$java.obfuscatedString($string).replace("net.java.truelicense.obfuscate.", "")#end
->>>>>>> 37e64613
 /* Generated from Velocity template at $date - DO NOT EDIT! */
 package ${package}.keymgr;
 
@@ -89,20 +84,7 @@
 #if(0 < $foreach.index)
                     .parent(LicenseManager.$parentEdition)
 #end
-<<<<<<< HEAD
-                    .storeIn${preferencesNodeType}Preferences(Main.class) // must be a non-obfuscated class!
-=======
-#if($editionPbePassword != $parentEditionPbePassword)
-                    .encryption()
-#if($licenseKeyFormat == "V1" && $pbeAlgorithm != "PBEWithMD5AndDES" ||
-    $licenseKeyFormat.startsWith("V2/") && $pbeAlgorithm != "PBEWithSHA1AndDESede")
-                        .algorithm(PBE_ALGORITHM)
-#end
-                        .password(#obfuscate($editionPbePassword))
-                        .inject()
-#end
-                    .storeIn${preferencesType}Node(Main.class) // must be a non-obfuscated class!
->>>>>>> 37e64613
+                    .storeIn${preferencesType}Preferences(Main.class) // must be a non-obfuscated class!
                     .build();
         }
     }#if($foreach.count == $editionsSize && $freeTrialPeriod == 0);#{else},#end
@@ -157,15 +139,9 @@
                         .inject()
                     .parent(LicenseManager.$parentEdition)
 #if($dynamicClassLoading == true)
-<<<<<<< HEAD
-                    .storeIn${preferencesNodeType}Preferences(classForName(SECRET_MARKER_CLASS))
-#else
-                    .storeIn${preferencesNodeType}Preferences(${ftpSecretMarkerClass.replace('$', '.')}.class)
-=======
-                    .storeIn${preferencesType}Node(classForName(SECRET_MARKER_CLASS))
-#else
-                    .storeIn${preferencesType}Node(${ftpSecretMarkerClass.replace('$', '.')}.class)
->>>>>>> 37e64613
+                    .storeIn${preferencesType}Preferences(classForName(SECRET_MARKER_CLASS))
+#else
+                    .storeIn${preferencesType}Preferences(${ftpSecretMarkerClass.replace('$', '.')}.class)
 #end
                     .build();
         }
