--- conflicted
+++ resolved
@@ -40,14 +40,8 @@
         </dependency>
 
         <dependency>
-<<<<<<< HEAD
             <groupId>org.truelicense</groupId>
             <artifactId>${dollar}{trueLicenseArtifactId}</artifactId>
-            <version>${dollar}{trueLicenseVersion}</version>
-=======
-            <groupId>net.java.truelicense</groupId>
-            <artifactId>${dollar}{trueLicenseArtifactId}</artifactId>
->>>>>>> 8f75fb54
         </dependency>
 #if($disableLicenseWizard == false)
         <!-- This dependency is only required for the "wizard" command of the
