--- conflicted
+++ resolved
@@ -141,13 +141,9 @@
                     final LicenseValidation basic = super.validation();
 #end
                     return new LicenseValidation() {
-#if($dynamicClassLoading == true)
+#if($customClasspathScope == "runtime")
                         @SuppressWarnings("unchecked")
                         final LicenseValidation custom =
-<<<<<<< HEAD
-=======
-#if($customClasspathScope == "runtime")
->>>>>>> 6658daec
                                 newInstance((Class<LicenseValidation>) classForName(LICENSE_VALIDATION_CLASS));
 #else
                         final LicenseValidation custom =
