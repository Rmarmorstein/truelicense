/*
 * Copyright (C) 2005-2015 Schlichtherle IT Services.
 * All rights reserved. Use is subject to license terms.
 */

#if($licenseKeyFormat == "V2/JSON")
#set($licenseManagementContextPackage = "org.truelicense.v2.json")
#set($licenseManagementContextClass = "V2JsonLicenseManagementContext")
#elseif($licenseKeyFormat == "V2/XML")
#set($licenseManagementContextPackage = "org.truelicense.v2.xml")
#set($licenseManagementContextClass = "V2XmlLicenseManagementContext")
#elseif($licenseKeyFormat == "V1")
#set($licenseManagementContextPackage = "org.truelicense.v1")
#set($licenseManagementContextClass = "V1LicenseManagementContext")
#end
#set($editions = $editions.split($delimiter))
#set($editionsSize = $editions.size())
#set($hash = '#')
#set($dollar = '$')
#set($english = $field.get("java.util.Locale.ENGLISH"))
<<<<<<< HEAD
#macro(obfuscate $string)$java.obfuscatedString($string).replace("org.truelicense.obfuscate.", "")#end
=======
#macro(obfuscate $string)$java.obfuscatedString($string).replace("net.java.truelicense.obfuscate.", "")#end
#macro(new $class $interface)
#if($customClasspathScope == "runtime")
new Object() {
    $interface newInstance() {
        try {
            return ($interface) Class.forName("$class").newInstance();
        } catch (RuntimeException e) {
            throw e;
        } catch (Exception e) {
            throw new IllegalArgumentException(e);
        }
    }
}.newInstance()
#else
new ${class.replace('$', '.')}()
#end
#end
>>>>>>> 178d2981
/* Generated from Velocity template at $date - DO NOT EDIT! */
package ${package}.keygen;

import javax.annotation.concurrent.Immutable;
import javax.security.auth.x500.X500Principal;
import org.truelicense.api.*;
import org.truelicense.api.io.Sink;
import $licenseManagementContextPackage.$licenseManagementContextClass;
import org.truelicense.obfuscate.*;

/**
 * The enumeration of the license vendor managers for $licensingSubject
 * license keys.
 * The managers are named like each configured edition and ordered from
 * superset to subset.
 * Each manager is configured with the algorithms and parameters for creating
 * license keys for the respective edition.
 *
 * @author Christian Schlichtherle
 */
@Immutable
public enum LicenseManager implements LicenseVendorManager {
#foreach($edition in $editions)
#set($editionKeyEntryAlias = $edition)
#evaluate("${hash}set (${dollar}editionKeyEntryAlias = ${dollar}${edition}KeyEntryAlias)")
#set($editionKeyEntryPassword = $privateKeyStorePassword)
#evaluate("${hash}set (${dollar}editionKeyEntryPassword = ${dollar}${edition}KeyEntryPassword)")
#set($editionPbePassword = $password)
#evaluate("${hash}set (${dollar}editionPbePassword = ${dollar}${edition}PbePassword)")

    $edition {
#if($editionKeyEntryAlias == $edition)
#set($editionKeyEntryAlias = "name()")
#else
        @Obfuscate
        private static final String KEY_ENTRY_ALIAS = "$editionKeyEntryAlias";

#set($editionKeyEntryAlias = "KEY_ENTRY_ALIAS")
#end
        @Override
        LicenseVendorManager newManager() {
            return _context.manager()
                    .encryption()
#if($licenseKeyFormat == "V1" && $pbeAlgorithm != "PBEWithMD5AndDES" ||
    $licenseKeyFormat.startsWith("V2/") && $pbeAlgorithm != "PBEWithSHA1AndDESede")
                        .algorithm(PBE_ALGORITHM)
#end
                        .password(#obfuscate($editionPbePassword))
                        .inject()
                    .keyStore()
                        .alias($editionKeyEntryAlias)
#if($editionKeyEntryPassword != $privateKeyStorePassword)
                        .keyPassword(#obfuscate($editionKeyEntryPassword))
#end
                        .loadFromResource(KEY_STORE_FILE)
                        .storePassword(#obfuscate($privateKeyStorePassword))
#if($licenseKeyFormat == "V1" && $privateKeyStoreType != "JKS" ||
    $licenseKeyFormat.startsWith("V2/") && $privateKeyStoreType != "JCEKS")
                        .storeType(KEY_STORE_TYPE)
#end
                        .inject()
                    .build();
        }
    }#if($foreach.count == $editionsSize);#{else},#end

#end

    @Obfuscate
    private static final String DISTINGUISHED_NAME = "$distinguishedName";

    @Obfuscate
    private static final String KEY_STORE_FILE = "$privateKeyStoreFile";
#if($licenseKeyFormat == "V1" && $privateKeyStoreType != "JKS" ||
    $licenseKeyFormat.startsWith("V2/") && $privateKeyStoreType != "JCEKS")

    @Obfuscate
    private static final String KEY_STORE_TYPE = "$privateKeyStoreType";
#end

    @Obfuscate
    private static final String LICENSING_SUBJECT = "$licensingSubject";
#if($licenseKeyFormat == "V1" && $pbeAlgorithm != "PBEWithMD5AndDES" ||
    $licenseKeyFormat.startsWith("V2/") && $pbeAlgorithm != "PBEWithSHA1AndDESede")

    @Obfuscate
    private static final String PBE_ALGORITHM = "$pbeAlgorithm";
#end

    // Note that the class implementing the interface
    // org.truelicense.api.LicenseManagementContext
    // determines the format of the license keys:
    // The implementation class
    // $licenseManagementContextPackage.$licenseManagementContextClass
    // uses the license key format $licenseKeyFormat.
    private static final LicenseVendorContext<ObfuscatedString> _context =
            new $licenseManagementContextClass(LICENSING_SUBJECT) {

                @Override
                public LicenseInitialization initialization() {
                    final LicenseInitialization basic = super.initialization();
                    return new LicenseInitialization() {
                        @Override
                        public void initialize(final License bean) {
                            if (null == bean.getIssuer())
                                bean.setIssuer(new X500Principal(DISTINGUISHED_NAME));
                            basic.initialize(bean);
                        }
                    };
                }
#if($keyGenLicenseValidationClass != "-")

                @Override
                public LicenseValidation validation() {
#if($keyGenLicenseValidationFunction != "override")
                    final LicenseValidation basic = super.validation();
#end
                    return new LicenseValidation() {
<<<<<<< HEAD
#if($customClasspathScope == "runtime")
                        @SuppressWarnings("unchecked")
                        final LicenseValidation custom =
                                newInstance((Class<LicenseValidation>) classForName(LICENSE_VALIDATION_CLASS));
#else
                        final LicenseValidation custom =
                                new ${keyGenLicenseValidationClass.replace('$', '.')}();
#end
=======
                        final LicenseValidation custom = #new($keyGenLicenseValidationClass, "LicenseValidation");
>>>>>>> 178d2981

                        @Override
                        public void validate(final License bean) throws LicenseValidationException {
                            custom.validate(bean);
#if($keyGenLicenseValidationFunction != "override")
                            basic.validate(bean);
#end
                        }
                    };
                }
#end
            }.vendor();

    private volatile LicenseVendorManager _manager;

    private LicenseVendorManager manager() {
        // No need to synchronize because managers are virtually stateless.
        final LicenseVendorManager m = _manager;
        return null != m ? m : (_manager = newManager());
    }

    abstract LicenseVendorManager newManager();

    @Override
    public License create(License bean, Sink sink) throws LicenseManagementException {
        return manager().create(bean, sink);
    }

    @Override
    public LicenseVendorContext<?> context() {
        assert _context == manager().context();
        return _context;
    }

    @Override
    public String subject() {
        return manager().subject();
    }

    @Override
    public LicenseParameters parameters() {
        return manager().parameters();
    }
}<|MERGE_RESOLUTION|>--- conflicted
+++ resolved
@@ -18,10 +18,7 @@
 #set($hash = '#')
 #set($dollar = '$')
 #set($english = $field.get("java.util.Locale.ENGLISH"))
-<<<<<<< HEAD
 #macro(obfuscate $string)$java.obfuscatedString($string).replace("org.truelicense.obfuscate.", "")#end
-=======
-#macro(obfuscate $string)$java.obfuscatedString($string).replace("net.java.truelicense.obfuscate.", "")#end
 #macro(new $class $interface)
 #if($customClasspathScope == "runtime")
 new Object() {
@@ -39,7 +36,6 @@
 new ${class.replace('$', '.')}()
 #end
 #end
->>>>>>> 178d2981
 /* Generated from Velocity template at $date - DO NOT EDIT! */
 package ${package}.keygen;
 
@@ -86,20 +82,20 @@
 #if($licenseKeyFormat == "V1" && $pbeAlgorithm != "PBEWithMD5AndDES" ||
     $licenseKeyFormat.startsWith("V2/") && $pbeAlgorithm != "PBEWithSHA1AndDESede")
                         .algorithm(PBE_ALGORITHM)
-#end
+                        #end
                         .password(#obfuscate($editionPbePassword))
-                        .inject()
+                    .inject()
                     .keyStore()
-                        .alias($editionKeyEntryAlias)
-#if($editionKeyEntryPassword != $privateKeyStorePassword)
+            .alias($editionKeyEntryAlias)
+                #if($editionKeyEntryPassword != $privateKeyStorePassword)
                         .keyPassword(#obfuscate($editionKeyEntryPassword))
-#end
+                        #end
                         .loadFromResource(KEY_STORE_FILE)
-                        .storePassword(#obfuscate($privateKeyStorePassword))
-#if($licenseKeyFormat == "V1" && $privateKeyStoreType != "JKS" ||
+            .storePassword(#obfuscate($privateKeyStorePassword))
+                #if($licenseKeyFormat == "V1" && $privateKeyStoreType != "JKS" ||
     $licenseKeyFormat.startsWith("V2/") && $privateKeyStoreType != "JCEKS")
                         .storeType(KEY_STORE_TYPE)
-#end
+                        #end
                         .inject()
                     .build();
         }
@@ -157,18 +153,7 @@
                     final LicenseValidation basic = super.validation();
 #end
                     return new LicenseValidation() {
-<<<<<<< HEAD
-#if($customClasspathScope == "runtime")
-                        @SuppressWarnings("unchecked")
-                        final LicenseValidation custom =
-                                newInstance((Class<LicenseValidation>) classForName(LICENSE_VALIDATION_CLASS));
-#else
-                        final LicenseValidation custom =
-                                new ${keyGenLicenseValidationClass.replace('$', '.')}();
-#end
-=======
                         final LicenseValidation custom = #new($keyGenLicenseValidationClass, "LicenseValidation");
->>>>>>> 178d2981
 
                         @Override
                         public void validate(final License bean) throws LicenseValidationException {
