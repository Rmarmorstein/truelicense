--- conflicted
+++ resolved
@@ -31,14 +31,8 @@
 
     <dependencies>
         <dependency>
-<<<<<<< HEAD
             <groupId>org.truelicense</groupId>
             <artifactId>${dollar}{trueLicenseArtifactId}</artifactId>
-            <version>${dollar}{trueLicenseVersion}</version>
-=======
-            <groupId>net.java.truelicense</groupId>
-            <artifactId>${dollar}{trueLicenseArtifactId}</artifactId>
->>>>>>> 8f75fb54
         </dependency>
     </dependencies>
 
