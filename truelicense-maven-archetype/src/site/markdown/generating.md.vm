--- conflicted
+++ resolved
@@ -260,7 +260,7 @@
                 default value of the keytool is used.
                 Otherwise, the algorithm needs to be supported by one of the 
                 security providers which are installed in the JRE.
-                See <a href="http://docs.oracle.com/javase/6/docs/technotes/guides/security/StandardNames.html#KeyPairGenerator">Java Cryptography Architecture Standard Algorithm Name Documentation - KeyPairGenerator Algorithms</a>.</td>
+                See <a href="http://docs.oracle.com/javase/7/docs/technotes/guides/security/StandardNames.html#KeyPairGenerator">Java Cryptography Architecture Standard Algorithm Name Documentation - KeyPairGenerator Algorithms</a>.</td>
         </tr>
         <tr>
             <td><code>keyPairSize</code></td>
@@ -362,9 +362,6 @@
                 <code>${dollar}{artifactId}-keymgr/src/main/resources/</code>.</td>
         </tr>
         <tr>
-<<<<<<< HEAD
-            <td><code>trueLicenseArtifactId</code></td>
-=======
             <td><code>signatureAlgorithm</code></td>
             <td><code>-</code></td>
             <td>The algorithm to use when signing the generated key pairs in the
@@ -375,11 +372,10 @@
                 Otherwise, the signature algorithm needs to match the configured
                 <code>${dollar}{keyPairAlgorithm}</code> and be supported by one of the
                 security providers which are installed in the JRE/JDK.
-                See <a href="http://docs.oracle.com/javase/6/docs/technotes/guides/security/StandardNames.html#Signature">Java Cryptography Architecture Standard Algorithm Name Documentation - Signature Algorithms</a>.</td>
-        </tr>
-        <tr>
-            <td><code>trueLicenseDependency</code></td>
->>>>>>> b1c02b3c
+                See <a href="http://docs.oracle.com/javase/7/docs/technotes/guides/security/StandardNames.html#Signature">Java Cryptography Architecture Standard Algorithm Name Documentation - Signature Algorithms</a>.</td>
+        </tr>
+        <tr>
+            <td><code>trueLicenseArtifactId</code></td>
             <td><code>-</code></td>
             <td>The artifact ID of the module which implements the license key format.
                 One of <code>-</code>, <code>truelicense-v1</code>, 
