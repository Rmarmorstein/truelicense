<?xml version='1.0'?>
<!--
  ~ Copyright (C) 2005-2017 Schlichtherle IT Services.
  ~ All rights reserved. Use is subject to license terms.
  -->
<project xmlns="http://maven.apache.org/POM/4.0.0" xmlns:xsi="http://www.w3.org/2001/XMLSchema-instance" xsi:schemaLocation="http://maven.apache.org/POM/4.0.0 http://maven.apache.org/xsd/maven-4.0.0.xsd">
    <modelVersion>4.0.0</modelVersion>

    <parent>
        <groupId>net.java.truecommons</groupId>
        <artifactId>truecommons-parent</artifactId>
        <version>112</version>
    </parent>

    <groupId>org.truelicense</groupId>
    <artifactId>truelicense</artifactId>
    <version>3.0.0-SNAPSHOT</version>
    <packaging>pom</packaging>

    <name>TrueLicense</name>
    <description>
        TrueLicense is a commercial open source engine for license management
        on the Java Virtual Machine.
        Due to its functional and modular design TrueLicense scales from simple
        to complex licensing schemas.
        TrueLicense features various interfaces for managing free trial periods,
        subscriptions, multiple editions, internationalization, privacy
        protection and more.
    </description>
<<<<<<< HEAD
    <url>http://truelicense.org</url>
=======
    <url>https://bitbucket.org/christian-schlichtherle/truelicense3</url>
>>>>>>> 8a500056
    <inceptionYear>2005</inceptionYear>
    <licenses>
        <license>
            <comments>
                Commercial licensing for use with closed source software is
                available upon request.
                Please contact sales AT schlichtherle DOT de .
            </comments>
            <name>TrueLicense Commercial License</name>
        </license>
        <license>
            <name>GNU AFFERO GENERAL PUBLIC LICENSE, Version 3, 19 November 2007</name>
            <url>http://www.gnu.org/licenses/agpl-3.0-standalone.html</url>
        </license>
    </licenses>
    <issueManagement>
        <system>Bitbucket</system>
        <url>https://bitbucket.org/christian-schlichtherle/truelicense3/issues</url>
    </issueManagement>
    <scm>
        <connection>scm:git:https://bitbucket.org/christian_schlichtherle/truelicense3.git</connection>
        <developerConnection>scm:git:git@bitbucket.org:christian_schlichtherle/truelicense3.git</developerConnection>
        <url>https://bitbucket.org/christian_schlichtherle/truelicense3</url>
        <tag>HEAD</tag>
    </scm>

    <distributionManagement>
        <site>
            <id>truelicense-website</id>
            <name>TrueLicense Website</name>
            <!-- DON'T use ${project.groupId}, ${project.artifactId} here.
                 This would change in sub-modules! -->
            <url>file://${user.home}/sites/christian-schlichtherle.bitbucket.io/truelicense</url>
        </site>
    </distributionManagement>

    <properties>
        <!-- clirr-maven-plugin -->
        <comparisonVersion>2.0</comparisonVersion>

        <javase.major>8</javase.major>

        <!-- maven-compiler-plugin -->
        <maven.compiler.debug>false</maven.compiler.debug>
        <maven.compiler.optimize>true</maven.compiler.optimize>
        <maven.compiler.showDeprecation>true</maven.compiler.showDeprecation>
        <maven.compiler.showWarnings>true</maven.compiler.showWarnings>
        <maven.compiler.source>1.${javase.major}</maven.compiler.source>

        <!-- maven-enforcer-plugin -->
        <!-- As detected by mvn versions:display-plugin-updates, except versions
             3.3.1 and 3.3.3, which would fail with a ClassNotFoundException
             when running the TrueLicense Maven Plugin.
             See https://jira.codehaus.org/browse/MNG-5787 and
             https://java.net/jira/browse/TRUELICENSE-87 .
             -->
        <maven.enforcer.requireMavenVersion>[3.0,3.3.0),[3.3.9,)</maven.enforcer.requireMavenVersion>
        <maven.enforcer.requireJavaVersion>${maven.compiler.source}</maven.enforcer.requireJavaVersion>

        <maven.version>3.0</maven.version>

        <!-- maven-failsafe-plugin && maven-surefire-plugin -->
        <parallel>classesAndMethods</parallel>
        <threadCount>1</threadCount>

        <!-- maven-javadoc-plugin -->
        <additionalparam>--allow-script-in-comments</additionalparam>
        <maven.javadoc.failOnError>false</maven.javadoc.failOnError>
        <googleAnalyticsAccountId>UA-28191662-1</googleAnalyticsAccountId>
        <header><![CDATA[
<!-- Google Analytics -->
<script type="text/javascript">
    var _gaq = _gaq || [];
    _gaq.push(['_setAccount', '${googleAnalyticsAccountId}']);
    _gaq.push(['_trackPageview']);
    (function() {
        var ga = document.createElement('script'); ga.type = 'text/javascript'; ga.async = true;
        ga.src = ('https:' == document.location.protocol ? 'https://ssl' : 'http://www') + '.google-analytics.com/ga.js';
        var s = document.getElementsByTagName('script')[0]; s.parentNode.insertBefore(ga, s);
    })();
</script>
<!-- Header text -->
<b>${project.name} ${project.version}</b>
        ]]></header>
        <quiet>true</quiet>

        <!-- maven-release-plugin -->
        <preparationGoals>clean install</preparationGoals>

        <!-- truelicense-maven-plugin -->
        <truelicense.obfuscate.intern>false</truelicense.obfuscate.intern>
        <truelicense.obfuscate.scope>all</truelicense.obfuscate.scope>

        <!-- dependencies -->
        <jackson.version>2.8.6</jackson.version>
        <javaee.version>7.0</javaee.version>
    </properties>

    <modules>
        <module>truelicense-api</module>
        <module>truelicense-core</module>
        <module>truelicense-it</module>
        <module>truelicense-jax-rs</module>
        <module>truelicense-jsf</module>
        <module>truelicense-maven-archetype</module>
        <module>truelicense-maven-plugin</module>
        <module>truelicense-obfuscate</module>
        <module>truelicense-spi</module>
        <module>truelicense-swing</module>
        <module>truelicense-ui</module>
        <module>truelicense-v1</module>
        <module>truelicense-v2-commons</module>
        <module>truelicense-v2-json</module>
        <module>truelicense-v2-xml</module>
    </modules>

    <dependencyManagement>
        <dependencies>
            <dependency>
                <groupId>${project.groupId}</groupId>
                <artifactId>truelicense-api</artifactId>
                <version>3.0.0-SNAPSHOT</version>
            </dependency>
            <dependency>
                <groupId>${project.groupId}</groupId>
                <artifactId>truelicense-core</artifactId>
                <version>3.0.0-SNAPSHOT</version>
            </dependency>
            <dependency>
                <groupId>${project.groupId}</groupId>
                <artifactId>truelicense-jax-rs</artifactId>
                <version>3.0.0-SNAPSHOT</version>
            </dependency>
            <dependency>
                <groupId>${project.groupId}</groupId>
                <artifactId>truelicense-maven-plugin</artifactId>
                <version>3.0.0-SNAPSHOT</version>
            </dependency>
            <dependency>
                <groupId>${project.groupId}</groupId>
                <artifactId>truelicense-obfuscate</artifactId>
                <version>3.0.0-SNAPSHOT</version>
            </dependency>
            <dependency>
                <groupId>${project.groupId}</groupId>
                <artifactId>truelicense-spi</artifactId>
                <version>3.0.0-SNAPSHOT</version>
            </dependency>
            <dependency>
                <groupId>${project.groupId}</groupId>
                <artifactId>truelicense-swing</artifactId>
                <version>3.0.0-SNAPSHOT</version>
            </dependency>
            <dependency>
                <groupId>${project.groupId}</groupId>
                <artifactId>truelicense-ui</artifactId>
                <version>3.0.0-SNAPSHOT</version>
            </dependency>
            <dependency>
                <groupId>${project.groupId}</groupId>
                <artifactId>truelicense-v1</artifactId>
                <version>3.0.0-SNAPSHOT</version>
            </dependency>
            <dependency>
                <groupId>${project.groupId}</groupId>
                <artifactId>truelicense-v2-commons</artifactId>
                <version>3.0.0-SNAPSHOT</version>
            </dependency>
            <dependency>
                <groupId>${project.groupId}</groupId>
                <artifactId>truelicense-v2-json</artifactId>
                <version>3.0.0-SNAPSHOT</version>
            </dependency>
            <dependency>
                <groupId>${project.groupId}</groupId>
                <artifactId>truelicense-v2-xml</artifactId>
                <version>3.0.0-SNAPSHOT</version>
            </dependency>

            <dependency>
                <groupId>com.google.code.findbugs</groupId>
                <artifactId>annotations</artifactId>
                <version>3.0.1u2</version>
                <!-- clear dependencies of this uber jar -->
                <exclusions>
                <exclusion>
                    <groupId>net.jcip</groupId>
                        <artifactId>jcip-annotations</artifactId>
                    </exclusion>
                    <exclusion>
                    <groupId>com.google.code.findbugs</groupId>
                        <artifactId>jsr305</artifactId>
                    </exclusion>
                </exclusions>
            </dependency>
            <dependency>
                <groupId>org.ow2.asm</groupId>
                <artifactId>asm-tree</artifactId>
                <version>5.2</version>
            </dependency>
            <dependency>
                <groupId>commons-beanutils</groupId>
                <artifactId>commons-beanutils</artifactId>
                <version>1.9.3</version>
            </dependency>
            <dependency>
                <groupId>commons-collections</groupId>
                <artifactId>commons-collections</artifactId>
                <version>3.2.2</version>
            </dependency>
            <dependency>
                <groupId>commons-digester</groupId>
                <artifactId>commons-digester</artifactId>
                <version>2.1</version>
            </dependency>
            <dependency>
                <groupId>commons-logging</groupId>
                <artifactId>commons-logging</artifactId>
                <version>1.2</version>
            </dependency>
            <dependency>
                <groupId>com.fasterxml.jackson.core</groupId>
                <artifactId>jackson-core</artifactId>
                <version>${jackson.version}</version>
            </dependency>
            <dependency>
                <groupId>com.fasterxml.jackson.jaxrs</groupId>
                <artifactId>jackson-jaxrs-json-provider</artifactId>
                <version>${jackson.version}</version>
            </dependency>
            <dependency>
                <groupId>com.fasterxml.jackson.module</groupId>
                <artifactId>jackson-module-jaxb-annotations</artifactId>
                <version>${jackson.version}</version>
            </dependency>
            <dependency>
                <groupId>javax</groupId>
                <artifactId>javaee-web-api</artifactId>
                <version>${javaee.version}</version>
            </dependency>
            <dependency>
                <groupId>com.sun.jersey.jersey-test-framework</groupId>
                <artifactId>jersey-test-framework-http</artifactId>
                <version>1.19.3</version>
            </dependency>
            <dependency>
                <groupId>javax.ws.rs</groupId>
                <artifactId>jsr311-api</artifactId>
                <version>1.1.1</version>
            </dependency>
            <dependency>
                <groupId>org.apache.maven</groupId>
                <artifactId>maven-core</artifactId>
                <version>${maven.version}</version>
                <scope>provided</scope>
            </dependency>
            <dependency>
                <groupId>org.apache.maven.plugin-tools</groupId>
                <artifactId>maven-plugin-annotations</artifactId>
                <version>3.5</version>
                <scope>provided</scope>
            </dependency>
            <dependency>
                <groupId>org.apache.maven</groupId>
                <artifactId>maven-plugin-api</artifactId>
                <version>${maven.version}</version>
                <scope>provided</scope>
            </dependency>
            <dependency>
                <groupId>org.apache.velocity</groupId>
                <artifactId>velocity</artifactId>
                <version>1.7</version>
            </dependency>
            <dependency>
                <groupId>org.apache.velocity</groupId>
                <artifactId>velocity-tools</artifactId>
                <version>2.0</version>
            </dependency>
        </dependencies>
    </dependencyManagement>

    <build>
        <extensions>
            <extension>
                <groupId>org.apache.maven.archetype</groupId>
                <artifactId>archetype-packaging</artifactId>
                <version>2.4</version>
            </extension>
        </extensions>

        <pluginManagement>
            <plugins>
                <plugin>
                    <groupId>${project.groupId}</groupId>
                    <artifactId>truelicense-maven-plugin</artifactId>
                    <version>3.0.0-SNAPSHOT</version>
                </plugin>

                <plugin>
                    <artifactId>maven-compiler-plugin</artifactId>
                    <configuration>
                        <compilerArgs>
                            <arg>-Xlint:unchecked</arg>
                        </compilerArgs>
                    </configuration>
                </plugin>
                <plugin>
                    <artifactId>maven-plugin-plugin</artifactId>
                    <version>3.5</version>
                    <executions>
                        <execution>
                            <id>default-helpmojo</id>
                            <goals>
                                <goal>helpmojo</goal>
                            </goals>
                        </execution>
                        <execution>
                            <id>default-descriptor</id>
                            <phase>process-classes</phase> <!-- required for Maven version < 3.2.2 -->
                            <goals>
                                <goal>descriptor</goal>
                            </goals>
                        </execution>
                    </executions>
                </plugin>
                <plugin>
                    <groupId>net.alchim31.maven</groupId>
                    <artifactId>scala-maven-plugin</artifactId>
                    <configuration>
                        <args>
                            <arg>-deprecation</arg>
                            <arg>-feature</arg>
                        </args>
                    </configuration>
                </plugin>
                <plugin>
                    <groupId>org.codehaus.mojo</groupId>
                    <artifactId>xml-maven-plugin</artifactId>
                    <version>1.0.1</version>
                    <dependencies>
                        <dependency>
                            <groupId>net.sf.saxon</groupId>
                            <artifactId>Saxon-HE</artifactId>
                            <version>9.7.0-14</version>
                        </dependency>
                    </dependencies>
                </plugin>
            </plugins>
        </pluginManagement>
    </build>

    <reporting>
        <plugins>
            <plugin>
                <groupId>org.codehaus.mojo</groupId>
                <artifactId>clirr-maven-plugin</artifactId>
                <version>2.8</version>
            </plugin>
            <plugin>
                <groupId>org.codehaus.mojo</groupId>
                <artifactId>jdepend-maven-plugin</artifactId>
                <version>2.0</version>
            </plugin>
            <plugin>
                <artifactId>maven-javadoc-plugin</artifactId>
                <version>2.10.4</version>
                <configuration>
                    <links>
                        <link>http://commons.apache.org/codec/apidocs/</link>
                    </links>
                </configuration>
                <reportSets>
                    <reportSet />
                    <reportSet>
                        <id>aggregate</id>
                        <inherited>false</inherited>
                        <reports>
                            <report>aggregate</report>
                        </reports>
                    </reportSet>
                </reportSets>
            </plugin>
            <plugin>
                <artifactId>maven-jxr-plugin</artifactId>
                <version>2.5</version>
                <reportSets>
                    <reportSet />
                    <reportSet>
                        <id>aggregate</id>
                        <inherited>false</inherited>
                        <reports>
                            <report>aggregate</report>
                        </reports>
                    </reportSet>
                </reportSets>
            </plugin>
            <plugin>
                <artifactId>maven-project-info-reports-plugin</artifactId>
                <version>2.9</version>
                <reportSets>
                    <reportSet>
                        <reports>
                            <report>cim</report>
                            <report>dependencies</report>
                            <report>dependency-convergence</report>
                            <report>dependency-info</report>
                            <report>dependency-management</report>
                            <report>distribution-management</report>
                            <report>issue-tracking</report>
                            <report>mailing-list</report>
                            <report>plugin-management</report>
                            <report>license</report>
                            <report>plugins</report>
                            <report>modules</report>
                            <report>summary</report>
                            <report>project-team</report>
                            <report>scm</report>
                        </reports>
                    </reportSet>
                </reportSets>
            </plugin>
        </plugins>
    </reporting>

    <profiles>
        <profile>
            <id>enable-obfuscate-main-classes</id>
            <activation>
                <file>
                    <exists>src/main</exists>
                </file>
            </activation>
            <build>
                <pluginManagement>
                    <plugins>
                        <plugin>
                            <groupId>${project.groupId}</groupId>
                            <artifactId>truelicense-maven-plugin</artifactId>
                            <executions>
                                <execution>
                                    <id>obfuscate-main-classes</id>
                                    <goals>
                                        <goal>obfuscate-main-classes</goal>
                                    </goals>
                                </execution>
                            </executions>
                        </plugin>
                    </plugins>
                </pluginManagement>
            </build>
        </profile>
    </profiles>
</project><|MERGE_RESOLUTION|>--- conflicted
+++ resolved
@@ -27,11 +27,7 @@
         subscriptions, multiple editions, internationalization, privacy
         protection and more.
     </description>
-<<<<<<< HEAD
-    <url>http://truelicense.org</url>
-=======
     <url>https://bitbucket.org/christian-schlichtherle/truelicense3</url>
->>>>>>> 8a500056
     <inceptionYear>2005</inceptionYear>
     <licenses>
         <license>
