<?xml version='1.0'?>
<!--
  ~ Copyright (C) 2005-2017 Schlichtherle IT Services.
  ~ All rights reserved. Use is subject to license terms.
  -->
<project xmlns="http://maven.apache.org/POM/4.0.0" xmlns:xsi="http://www.w3.org/2001/XMLSchema-instance" xsi:schemaLocation="http://maven.apache.org/POM/4.0.0 http://maven.apache.org/xsd/maven-4.0.0.xsd">
    <modelVersion>4.0.0</modelVersion>

    <parent>
        <groupId>net.java.truecommons</groupId>
        <artifactId>truecommons-parent</artifactId>
        <version>112</version>
    </parent>

    <groupId>org.truelicense</groupId>
    <artifactId>truelicense</artifactId>
    <version>3.0.0-SNAPSHOT</version>
    <packaging>pom</packaging>

    <name>TrueLicense</name>
    <description>
        TrueLicense is a commercial open source engine for license management
        on the Java Virtual Machine.
        Due to its functional and modular design TrueLicense scales from simple
        to complex licensing schemas.
        TrueLicense features various interfaces for managing free trial periods,
        subscriptions, multiple editions, internationalization, privacy
        protection and more.
    </description>
<<<<<<< HEAD
    <url>http://truelicense.org</url>
=======
    <url>https://bitbucket.org/christian-schlichtherle/truelicense</url>
>>>>>>> 8e9102b8
    <inceptionYear>2005</inceptionYear>
    <licenses>
        <license>
            <comments>
                Commercial licensing for use with closed source software is
                available upon request.
                Please contact sales AT schlichtherle DOT de .
            </comments>
            <name>TrueLicense Commercial License</name>
        </license>
        <license>
            <name>GNU AFFERO GENERAL PUBLIC LICENSE, Version 3, 19 November 2007</name>
            <url>http://www.gnu.org/licenses/agpl-3.0-standalone.html</url>
        </license>
    </licenses>
    <issueManagement>
        <system>Bitbucket</system>
        <url>https://bitbucket.org/christian-schlichtherle/truelicense3/issues</url>
    </issueManagement>
    <scm>
        <connection>scm:git:https://bitbucket.org/christian_schlichtherle/truelicense3.git</connection>
        <developerConnection>scm:git:git@bitbucket.org:christian_schlichtherle/truelicense3.git</developerConnection>
        <url>https://bitbucket.org/christian_schlichtherle/truelicense3</url>
        <tag>HEAD</tag>
    </scm>

    <distributionManagement>
        <site>
            <id>truelicense-website</id>
            <name>TrueLicense Website</name>
            <!-- DON'T use ${project.groupId}, ${project.artifactId} here.
                 This would change in sub-modules! -->
            <url>file://${user.home}/sites/christian-schlichtherle.bitbucket.io/truelicense/</url>
        </site>
    </distributionManagement>

    <properties>
        <!-- clirr-maven-plugin -->
        <comparisonVersion>2.0</comparisonVersion>

        <javase.major>8</javase.major>

        <!-- maven-compiler-plugin -->
        <maven.compiler.debug>false</maven.compiler.debug>
        <maven.compiler.optimize>true</maven.compiler.optimize>
        <maven.compiler.showDeprecation>true</maven.compiler.showDeprecation>
        <maven.compiler.showWarnings>true</maven.compiler.showWarnings>
        <maven.compiler.source>1.${javase.major}</maven.compiler.source>

        <!-- maven-enforcer-plugin -->
        <!-- As detected by mvn versions:display-plugin-updates, except versions
             3.3.1 and 3.3.3, which would fail with a ClassNotFoundException
             when running the TrueLicense Maven Plugin.
             See https://jira.codehaus.org/browse/MNG-5787 and
             https://java.net/jira/browse/TRUELICENSE-87 .
             -->
        <maven.enforcer.requireMavenVersion>[3.0,3.3.0),[3.3.9,)</maven.enforcer.requireMavenVersion>
        <maven.enforcer.requireJavaVersion>${maven.compiler.source}</maven.enforcer.requireJavaVersion>

        <maven.version>3.0</maven.version>

        <!-- maven-failsafe-plugin && maven-surefire-plugin -->
        <parallel>classesAndMethods</parallel>
        <threadCount>1</threadCount>

        <!-- maven-javadoc-plugin -->
        <additionalparam>--allow-script-in-comments</additionalparam>
        <maven.javadoc.failOnError>false</maven.javadoc.failOnError>
        <googleAnalyticsAccountId>UA-28191662-1</googleAnalyticsAccountId>
        <header><![CDATA[
<!-- Google Analytics -->
<script type="text/javascript">
    var _gaq = _gaq || [];
    _gaq.push(['_setAccount', '${googleAnalyticsAccountId}']);
    _gaq.push(['_trackPageview']);
    (function() {
        var ga = document.createElement('script'); ga.type = 'text/javascript'; ga.async = true;
        ga.src = ('https:' == document.location.protocol ? 'https://ssl' : 'http://www') + '.google-analytics.com/ga.js';
        var s = document.getElementsByTagName('script')[0]; s.parentNode.insertBefore(ga, s);
    })();
</script>
<!-- Header text -->
<b>${project.name} ${project.version}</b>
        ]]></header>
        <quiet>true</quiet>

        <!-- maven-release-plugin -->
        <preparationGoals>clean install</preparationGoals>

        <!-- truelicense-maven-plugin -->
        <truelicense.obfuscate.intern>false</truelicense.obfuscate.intern>
        <truelicense.obfuscate.scope>all</truelicense.obfuscate.scope>

        <!-- dependencies -->
        <jackson.version>2.8.6</jackson.version>
        <javaee.version>7.0</javaee.version>
    </properties>

    <modules>
        <module>truelicense-api</module>
        <module>truelicense-core</module>
        <module>truelicense-it</module>
        <module>truelicense-jax-rs</module>
        <module>truelicense-jsf</module>
        <module>truelicense-maven-archetype</module>
        <module>truelicense-maven-plugin</module>
        <module>truelicense-obfuscate</module>
        <module>truelicense-spi</module>
        <module>truelicense-swing</module>
        <module>truelicense-ui</module>
        <module>truelicense-v1</module>
        <module>truelicense-v2-commons</module>
        <module>truelicense-v2-json</module>
        <module>truelicense-v2-xml</module>
    </modules>

    <dependencyManagement>
        <dependencies>
            <dependency>
                <groupId>${project.groupId}</groupId>
                <artifactId>truelicense-api</artifactId>
                <version>3.0.0-SNAPSHOT</version>
            </dependency>
            <dependency>
                <groupId>${project.groupId}</groupId>
                <artifactId>truelicense-core</artifactId>
                <version>3.0.0-SNAPSHOT</version>
            </dependency>
            <dependency>
                <groupId>${project.groupId}</groupId>
                <artifactId>truelicense-jax-rs</artifactId>
                <version>3.0.0-SNAPSHOT</version>
            </dependency>
            <dependency>
                <groupId>${project.groupId}</groupId>
                <artifactId>truelicense-maven-plugin</artifactId>
                <version>3.0.0-SNAPSHOT</version>
            </dependency>
            <dependency>
                <groupId>${project.groupId}</groupId>
                <artifactId>truelicense-obfuscate</artifactId>
                <version>3.0.0-SNAPSHOT</version>
            </dependency>
            <dependency>
                <groupId>${project.groupId}</groupId>
                <artifactId>truelicense-spi</artifactId>
                <version>3.0.0-SNAPSHOT</version>
            </dependency>
            <dependency>
                <groupId>${project.groupId}</groupId>
                <artifactId>truelicense-swing</artifactId>
                <version>3.0.0-SNAPSHOT</version>
            </dependency>
            <dependency>
                <groupId>${project.groupId}</groupId>
                <artifactId>truelicense-ui</artifactId>
                <version>3.0.0-SNAPSHOT</version>
            </dependency>
            <dependency>
                <groupId>${project.groupId}</groupId>
                <artifactId>truelicense-v1</artifactId>
                <version>3.0.0-SNAPSHOT</version>
            </dependency>
            <dependency>
                <groupId>${project.groupId}</groupId>
                <artifactId>truelicense-v2-commons</artifactId>
                <version>3.0.0-SNAPSHOT</version>
            </dependency>
            <dependency>
                <groupId>${project.groupId}</groupId>
                <artifactId>truelicense-v2-json</artifactId>
                <version>3.0.0-SNAPSHOT</version>
            </dependency>
            <dependency>
                <groupId>${project.groupId}</groupId>
                <artifactId>truelicense-v2-xml</artifactId>
                <version>3.0.0-SNAPSHOT</version>
            </dependency>

            <dependency>
                <groupId>com.google.code.findbugs</groupId>
                <artifactId>annotations</artifactId>
                <version>3.0.1u2</version>
                <!-- clear dependencies of this uber jar -->
                <exclusions>
                <exclusion>
                    <groupId>net.jcip</groupId>
                        <artifactId>jcip-annotations</artifactId>
                    </exclusion>
                    <exclusion>
                    <groupId>com.google.code.findbugs</groupId>
                        <artifactId>jsr305</artifactId>
                    </exclusion>
                </exclusions>
            </dependency>
            <dependency>
                <groupId>org.ow2.asm</groupId>
                <artifactId>asm-tree</artifactId>
                <version>5.2</version>
            </dependency>
            <dependency>
                <groupId>commons-beanutils</groupId>
                <artifactId>commons-beanutils</artifactId>
                <version>1.9.3</version>
            </dependency>
            <dependency>
                <groupId>commons-collections</groupId>
                <artifactId>commons-collections</artifactId>
                <version>3.2.2</version>
            </dependency>
            <dependency>
                <groupId>commons-digester</groupId>
                <artifactId>commons-digester</artifactId>
                <version>2.1</version>
            </dependency>
            <dependency>
                <groupId>commons-logging</groupId>
                <artifactId>commons-logging</artifactId>
                <version>1.2</version>
            </dependency>
            <dependency>
                <groupId>com.fasterxml.jackson.core</groupId>
                <artifactId>jackson-core</artifactId>
                <version>${jackson.version}</version>
            </dependency>
            <dependency>
                <groupId>com.fasterxml.jackson.jaxrs</groupId>
                <artifactId>jackson-jaxrs-json-provider</artifactId>
                <version>${jackson.version}</version>
            </dependency>
            <dependency>
                <groupId>com.fasterxml.jackson.module</groupId>
                <artifactId>jackson-module-jaxb-annotations</artifactId>
                <version>${jackson.version}</version>
            </dependency>
            <dependency>
                <groupId>javax</groupId>
                <artifactId>javaee-web-api</artifactId>
                <version>${javaee.version}</version>
            </dependency>
            <dependency>
                <groupId>com.sun.jersey.jersey-test-framework</groupId>
                <artifactId>jersey-test-framework-http</artifactId>
                <version>1.19.3</version>
            </dependency>
            <dependency>
                <groupId>javax.ws.rs</groupId>
                <artifactId>jsr311-api</artifactId>
                <version>1.1.1</version>
            </dependency>
            <dependency>
                <groupId>org.apache.maven</groupId>
                <artifactId>maven-core</artifactId>
                <version>${maven.version}</version>
                <scope>provided</scope>
            </dependency>
            <dependency>
                <groupId>org.apache.maven.plugin-tools</groupId>
                <artifactId>maven-plugin-annotations</artifactId>
                <version>3.5</version>
                <scope>provided</scope>
            </dependency>
            <dependency>
                <groupId>org.apache.maven</groupId>
                <artifactId>maven-plugin-api</artifactId>
                <version>${maven.version}</version>
                <scope>provided</scope>
            </dependency>
            <dependency>
                <groupId>org.apache.velocity</groupId>
                <artifactId>velocity</artifactId>
                <version>1.7</version>
            </dependency>
            <dependency>
                <groupId>org.apache.velocity</groupId>
                <artifactId>velocity-tools</artifactId>
                <version>2.0</version>
            </dependency>
        </dependencies>
    </dependencyManagement>

    <build>
        <extensions>
            <extension>
                <groupId>org.apache.maven.archetype</groupId>
                <artifactId>archetype-packaging</artifactId>
                <version>2.4</version>
            </extension>
        </extensions>

        <pluginManagement>
            <plugins>
                <plugin>
                    <groupId>${project.groupId}</groupId>
                    <artifactId>truelicense-maven-plugin</artifactId>
                    <version>3.0.0-SNAPSHOT</version>
                </plugin>

                <plugin>
                    <artifactId>maven-compiler-plugin</artifactId>
                    <configuration>
                        <compilerArgs>
                            <arg>-Xlint:unchecked</arg>
                        </compilerArgs>
                    </configuration>
                </plugin>
                <plugin>
                    <artifactId>maven-plugin-plugin</artifactId>
                    <version>3.5</version>
                    <executions>
                        <execution>
                            <id>default-helpmojo</id>
                            <goals>
                                <goal>helpmojo</goal>
                            </goals>
                        </execution>
                        <execution>
                            <id>default-descriptor</id>
                            <phase>process-classes</phase> <!-- required for Maven version < 3.2.2 -->
                            <goals>
                                <goal>descriptor</goal>
                            </goals>
                        </execution>
                    </executions>
                </plugin>
                <plugin>
                    <groupId>net.alchim31.maven</groupId>
                    <artifactId>scala-maven-plugin</artifactId>
                    <configuration>
                        <args>
                            <arg>-deprecation</arg>
                            <arg>-feature</arg>
                        </args>
                    </configuration>
                </plugin>
                <plugin>
                    <groupId>org.codehaus.mojo</groupId>
                    <artifactId>xml-maven-plugin</artifactId>
                    <version>1.0.1</version>
                    <dependencies>
                        <dependency>
                            <groupId>net.sf.saxon</groupId>
                            <artifactId>Saxon-HE</artifactId>
                            <version>9.7.0-14</version>
                        </dependency>
                    </dependencies>
                </plugin>
            </plugins>
        </pluginManagement>
    </build>

    <reporting>
        <plugins>
            <plugin>
                <groupId>org.codehaus.mojo</groupId>
                <artifactId>clirr-maven-plugin</artifactId>
                <version>2.8</version>
            </plugin>
            <plugin>
                <groupId>org.codehaus.mojo</groupId>
                <artifactId>jdepend-maven-plugin</artifactId>
                <version>2.0</version>
            </plugin>
            <plugin>
                <artifactId>maven-javadoc-plugin</artifactId>
                <version>2.10.4</version>
                <configuration>
                    <links>
                        <link>http://commons.apache.org/codec/apidocs/</link>
                    </links>
                </configuration>
                <reportSets>
                    <reportSet />
                    <reportSet>
                        <id>aggregate</id>
                        <inherited>false</inherited>
                        <reports>
                            <report>aggregate</report>
                        </reports>
                    </reportSet>
                </reportSets>
            </plugin>
            <plugin>
                <artifactId>maven-jxr-plugin</artifactId>
                <version>2.5</version>
                <reportSets>
                    <reportSet />
                    <reportSet>
                        <id>aggregate</id>
                        <inherited>false</inherited>
                        <reports>
                            <report>aggregate</report>
                        </reports>
                    </reportSet>
                </reportSets>
            </plugin>
            <plugin>
                <artifactId>maven-project-info-reports-plugin</artifactId>
                <version>2.9</version>
                <reportSets>
                    <reportSet>
                        <reports>
                            <report>cim</report>
                            <report>dependencies</report>
                            <report>dependency-convergence</report>
                            <report>dependency-info</report>
                            <report>dependency-management</report>
                            <report>distribution-management</report>
                            <report>issue-tracking</report>
                            <report>mailing-list</report>
                            <report>plugin-management</report>
                            <report>license</report>
                            <report>plugins</report>
                            <report>modules</report>
                            <report>summary</report>
                            <report>project-team</report>
                            <report>scm</report>
                        </reports>
                    </reportSet>
                </reportSets>
            </plugin>
        </plugins>
    </reporting>

    <profiles>
        <profile>
            <id>enable-obfuscate-main-classes</id>
            <activation>
                <file>
                    <exists>src/main</exists>
                </file>
            </activation>
            <build>
                <pluginManagement>
                    <plugins>
                        <plugin>
                            <groupId>${project.groupId}</groupId>
                            <artifactId>truelicense-maven-plugin</artifactId>
                            <executions>
                                <execution>
                                    <id>obfuscate-main-classes</id>
                                    <goals>
                                        <goal>obfuscate-main-classes</goal>
                                    </goals>
                                </execution>
                            </executions>
                        </plugin>
                    </plugins>
                </pluginManagement>
            </build>
        </profile>
    </profiles>
</project><|MERGE_RESOLUTION|>--- conflicted
+++ resolved
@@ -27,11 +27,7 @@
         subscriptions, multiple editions, internationalization, privacy
         protection and more.
     </description>
-<<<<<<< HEAD
     <url>http://truelicense.org</url>
-=======
-    <url>https://bitbucket.org/christian-schlichtherle/truelicense</url>
->>>>>>> 8e9102b8
     <inceptionYear>2005</inceptionYear>
     <licenses>
         <license>
