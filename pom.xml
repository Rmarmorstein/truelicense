--- conflicted
+++ resolved
@@ -126,13 +126,7 @@
 
         <!-- dependencies -->
         <jackson.version>2.5.2</jackson.version>
-<<<<<<< HEAD
-
         <javaee.version>7.0</javaee.version>
-
-=======
-        <javaee.version>6.0</javaee.version>
->>>>>>> 5e8ca2ac
         <truezip.version>7.7.8</truezip.version>
     </properties>
 
