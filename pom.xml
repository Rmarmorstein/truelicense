--- conflicted
+++ resolved
@@ -137,14 +137,8 @@
         <truelicense.obfuscate.scope>all</truelicense.obfuscate.scope>
 
         <!-- dependencies -->
-<<<<<<< HEAD
-        <jackson.version>2.7.0</jackson.version>
+        <jackson.version>2.8.6</jackson.version>
         <javaee.version>7.0</javaee.version>
-=======
-        <jackson.version>2.8.6</jackson.version>
-        <javaee.version>${javase.major}.0</javaee.version>
-        <truezip.version>7.7.10</truezip.version>
->>>>>>> 501d7045
     </properties>
 
     <modules>
@@ -213,38 +207,37 @@
                 <version>3.0.0-SNAPSHOT</version>
             </dependency>
             <dependency>
-<<<<<<< HEAD
                 <groupId>${project.groupId}</groupId>
                 <artifactId>truelicense-v2-commons</artifactId>
                 <version>3.0.0-SNAPSHOT</version>
-=======
+            </dependency>
+            <dependency>
+                <groupId>${project.groupId}</groupId>
+                <artifactId>truelicense-v2-json</artifactId>
+                <version>3.0.0-SNAPSHOT</version>
+            </dependency>
+            <dependency>
+                <groupId>${project.groupId}</groupId>
+                <artifactId>truelicense-v2-xml</artifactId>
+                <version>3.0.0-SNAPSHOT</version>
+            </dependency>
+
+            <dependency>
                 <groupId>com.google.code.findbugs</groupId>
                 <artifactId>annotations</artifactId>
                 <version>3.0.1u2</version>
                 <!-- clear dependencies of this uber jar -->
                 <exclusions>
-                    <exclusion>
-                        <groupId>net.jcip</groupId>
+                <exclusion>
+                    <groupId>net.jcip</groupId>
                         <artifactId>jcip-annotations</artifactId>
                     </exclusion>
                     <exclusion>
-                        <groupId>com.google.code.findbugs</groupId>
+                    <groupId>com.google.code.findbugs</groupId>
                         <artifactId>jsr305</artifactId>
                     </exclusion>
                 </exclusions>
->>>>>>> 501d7045
-            </dependency>
-            <dependency>
-                <groupId>${project.groupId}</groupId>
-                <artifactId>truelicense-v2-json</artifactId>
-                <version>3.0.0-SNAPSHOT</version>
-            </dependency>
-            <dependency>
-                <groupId>${project.groupId}</groupId>
-                <artifactId>truelicense-v2-xml</artifactId>
-                <version>3.0.0-SNAPSHOT</version>
-            </dependency>
-
+            </dependency>
             <dependency>
                 <groupId>org.ow2.asm</groupId>
                 <artifactId>asm-tree</artifactId>
