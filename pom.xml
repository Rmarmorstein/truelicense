--- conflicted
+++ resolved
@@ -298,29 +298,6 @@
                 <artifactId>velocity-tools</artifactId>
                 <version>2.0</version>
             </dependency>
-<<<<<<< HEAD
-            <dependency>
-                <groupId>org.glassfish.jersey.containers</groupId>
-                <artifactId>jersey-container-grizzly2-http</artifactId>
-                <version>${jersey.version}</version>
-            </dependency>
-            <dependency>
-                <groupId>org.glassfish.jersey.inject</groupId>
-                <artifactId>jersey-hk2</artifactId>
-                <version>${jersey.version}</version>
-            </dependency>
-            <dependency>
-                <groupId>org.glassfish.jersey.media</groupId>
-                <artifactId>jersey-media-json-jackson</artifactId>
-                <version>${jersey.version}</version>
-            </dependency>
-            <dependency>
-                <groupId>org.glassfish.jersey.test-framework.providers</groupId>
-                <artifactId>jersey-test-framework-provider-grizzly2</artifactId>
-                <version>${jersey.version}</version>
-            </dependency>
-=======
->>>>>>> b9b75d55
         </dependencies>
     </dependencyManagement>
 
