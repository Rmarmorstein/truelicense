<?xml version='1.0'?>
<!--
  ~ Copyright (C) 2005-2017 Schlichtherle IT Services.
  ~ All rights reserved. Use is subject to license terms.
  -->
<project xmlns="http://maven.apache.org/POM/4.0.0" xmlns:xsi="http://www.w3.org/2001/XMLSchema-instance" xsi:schemaLocation="http://maven.apache.org/POM/4.0.0 http://maven.apache.org/xsd/maven-4.0.0.xsd">
    <modelVersion>4.0.0</modelVersion>

    <parent>
        <groupId>net.java.truecommons</groupId>
        <artifactId>truecommons-parent</artifactId>
        <version>112</version>
    </parent>

    <groupId>org.truelicense</groupId>
    <artifactId>truelicense</artifactId>
<<<<<<< HEAD
    <version>3.0.0-SNAPSHOT</version>
=======
    <version>2.6.6-SNAPSHOT</version>
>>>>>>> 3fb44890
    <packaging>pom</packaging>

    <name>TrueLicense</name>
    <description>
        TrueLicense is a commercial open source engine for license management
        on the Java Virtual Machine.
        Due to its functional and modular design TrueLicense scales from simple
        to complex licensing schemas.
        TrueLicense features various interfaces for managing free trial periods,
        subscriptions, multiple editions, internationalization, privacy
        protection and more.
    </description>
    <url>http://truelicense.org</url>
    <inceptionYear>2005</inceptionYear>
    <licenses>
        <license>
            <comments>
                Commercial licensing for use with closed source software is
                available upon request.
                Please contact sales AT schlichtherle DOT de .
            </comments>
            <name>TrueLicense Commercial License</name>
        </license>
        <license>
            <name>GNU AFFERO GENERAL PUBLIC LICENSE, Version 3, 19 November 2007</name>
            <url>http://www.gnu.org/licenses/agpl-3.0-standalone.html</url>
        </license>
    </licenses>
    <mailingLists>
        <mailingList>
            <name>Announce Mailing List</name>
            <subscribe>mailto:sympa@truelicense.java.net?subject=subscribe%20announce</subscribe>
            <unsubscribe>mailto:sympa@truelicense.java.net?subject=unsubscribe%20announce</unsubscribe>
            <archive>http://java.net/projects/truelicense/lists/announce/archive</archive>
        </mailingList>
        <mailingList>
            <name>Users Mailing List</name>
            <subscribe>mailto:sympa@truelicense.java.net?subject=subscribe%20users</subscribe>
            <unsubscribe>mailto:sympa@truelicense.java.net?subject=unsubscribe%20users</unsubscribe>
            <post>users@truelicense.java.net</post>
            <archive>http://java.net/projects/truelicense/lists/users/archive</archive>
        </mailingList>
    </mailingLists>
    <issueManagement>
        <system>JIRA</system>
        <url>https://java.net/jira/browse/TRUELICENSE</url>
    </issueManagement>
    <scm>
        <connection>scm:git:https://bitbucket.org/christian_schlichtherle/truelicense3.git</connection>
        <developerConnection>scm:git:git@bitbucket.org:christian_schlichtherle/truelicense3.git</developerConnection>
        <url>https://bitbucket.org/christian_schlichtherle/truelicense3</url>
        <tag>HEAD</tag>
    </scm>

    <distributionManagement>
        <site>
            <id>truelicense-website</id>
            <name>TrueLicense Website</name>
            <!-- DON'T use ${project.groupId}, ${project.artifactId} here.
                 This would change in sub-modules! -->
            <url>file://${user.home}/sites/org.truelicense/</url>
        </site>
    </distributionManagement>

    <properties>
        <!-- clirr-maven-plugin -->
        <comparisonVersion>2.0</comparisonVersion>

        <javase.major>8</javase.major>

        <!-- maven-compiler-plugin -->
        <maven.compiler.debug>false</maven.compiler.debug>
        <maven.compiler.optimize>true</maven.compiler.optimize>
        <maven.compiler.showDeprecation>true</maven.compiler.showDeprecation>
        <maven.compiler.showWarnings>true</maven.compiler.showWarnings>
        <maven.compiler.source>1.${javase.major}</maven.compiler.source>

        <!-- maven-enforcer-plugin -->
        <!-- As detected by mvn versions:display-plugin-updates, except versions
             3.3.1 and 3.3.3, which would fail with a ClassNotFoundException
             when running the TrueLicense Maven Plugin.
             See https://jira.codehaus.org/browse/MNG-5787 and
             https://java.net/jira/browse/TRUELICENSE-87 .
             -->
        <maven.enforcer.requireMavenVersion>[3.0,3.3.0),[3.3.9,)</maven.enforcer.requireMavenVersion>
        <maven.enforcer.requireJavaVersion>${maven.compiler.source}</maven.enforcer.requireJavaVersion>

<<<<<<< HEAD
        <maven.version>3.3.9</maven.version>
=======
        <maven.version>3.0</maven.version>
>>>>>>> 3fb44890

        <!-- maven-failsafe-plugin && maven-surefire-plugin -->
        <parallel>classesAndMethods</parallel>
        <threadCount>1</threadCount>

        <!-- maven-javadoc-plugin -->
        <additionalparam>--allow-script-in-comments</additionalparam>
        <maven.javadoc.failOnError>false</maven.javadoc.failOnError>
        <googleAnalyticsAccountId>UA-28191662-1</googleAnalyticsAccountId>
        <header><![CDATA[
<!-- Google Analytics -->
<script type="text/javascript">
    var _gaq = _gaq || [];
    _gaq.push(['_setAccount', '${googleAnalyticsAccountId}']);
    _gaq.push(['_trackPageview']);
    (function() {
        var ga = document.createElement('script'); ga.type = 'text/javascript'; ga.async = true;
        ga.src = ('https:' == document.location.protocol ? 'https://ssl' : 'http://www') + '.google-analytics.com/ga.js';
        var s = document.getElementsByTagName('script')[0]; s.parentNode.insertBefore(ga, s);
    })();
</script>
<!-- Header text -->
<b>${project.name} ${project.version}</b>
        ]]></header>
        <quiet>true</quiet>

        <!-- maven-release-plugin -->
        <preparationGoals>clean install</preparationGoals>

        <!-- truelicense-maven-plugin -->
        <truelicense.obfuscate.intern>false</truelicense.obfuscate.intern>
        <truelicense.obfuscate.scope>all</truelicense.obfuscate.scope>

        <!-- dependencies -->
        <jackson.version>2.8.6</jackson.version>
        <javaee.version>7.0</javaee.version>
    </properties>

    <modules>
        <module>truelicense-api</module>
        <module>truelicense-core</module>
        <module>truelicense-it</module>
        <module>truelicense-jax-rs</module>
        <module>truelicense-jsf</module>
        <module>truelicense-maven-archetype</module>
        <module>truelicense-maven-plugin</module>
        <module>truelicense-obfuscate</module>
        <module>truelicense-spi</module>
        <module>truelicense-swing</module>
        <module>truelicense-ui</module>
        <module>truelicense-v1</module>
        <module>truelicense-v2-commons</module>
        <module>truelicense-v2-json</module>
        <module>truelicense-v2-xml</module>
    </modules>

    <dependencyManagement>
        <dependencies>
            <dependency>
                <groupId>${project.groupId}</groupId>
<<<<<<< HEAD
                <artifactId>truelicense-api</artifactId>
                <version>3.0.0-SNAPSHOT</version>
            </dependency>
            <dependency>
                <groupId>${project.groupId}</groupId>
                <artifactId>truelicense-core</artifactId>
                <version>3.0.0-SNAPSHOT</version>
            </dependency>
            <dependency>
                <groupId>${project.groupId}</groupId>
                <artifactId>truelicense-jax-rs</artifactId>
                <version>3.0.0-SNAPSHOT</version>
=======
                <artifactId>truelicense-core</artifactId>
                <version>2.6.6-SNAPSHOT</version>
            </dependency>
            <dependency>
                <groupId>${project.groupId}</groupId>
                <artifactId>truelicense-jax-rs</artifactId>
                <version>2.6.6-SNAPSHOT</version>
            </dependency>
            <dependency>
                <groupId>${project.groupId}</groupId>
                <artifactId>truelicense-json</artifactId>
                <version>2.6.6-SNAPSHOT</version>
>>>>>>> 3fb44890
            </dependency>
            <dependency>
                <groupId>${project.groupId}</groupId>
                <artifactId>truelicense-maven-plugin</artifactId>
<<<<<<< HEAD
                <version>3.0.0-SNAPSHOT</version>
=======
                <version>2.6.6-SNAPSHOT</version>
>>>>>>> 3fb44890
            </dependency>
            <dependency>
                <groupId>${project.groupId}</groupId>
                <artifactId>truelicense-obfuscate</artifactId>
<<<<<<< HEAD
                <version>3.0.0-SNAPSHOT</version>
            </dependency>
            <dependency>
                <groupId>${project.groupId}</groupId>
                <artifactId>truelicense-spi</artifactId>
                <version>3.0.0-SNAPSHOT</version>
=======
                <version>2.6.6-SNAPSHOT</version>
>>>>>>> 3fb44890
            </dependency>
            <dependency>
                <groupId>${project.groupId}</groupId>
                <artifactId>truelicense-swing</artifactId>
<<<<<<< HEAD
                <version>3.0.0-SNAPSHOT</version>
=======
                <version>2.6.6-SNAPSHOT</version>
>>>>>>> 3fb44890
            </dependency>
            <dependency>
                <groupId>${project.groupId}</groupId>
                <artifactId>truelicense-ui</artifactId>
<<<<<<< HEAD
                <version>3.0.0-SNAPSHOT</version>
            </dependency>
            <dependency>
                <groupId>${project.groupId}</groupId>
                <artifactId>truelicense-v1</artifactId>
                <version>3.0.0-SNAPSHOT</version>
            </dependency>
            <dependency>
                <groupId>${project.groupId}</groupId>
                <artifactId>truelicense-v2-commons</artifactId>
                <version>3.0.0-SNAPSHOT</version>
            </dependency>
            <dependency>
                <groupId>${project.groupId}</groupId>
                <artifactId>truelicense-v2-json</artifactId>
                <version>3.0.0-SNAPSHOT</version>
            </dependency>
            <dependency>
                <groupId>${project.groupId}</groupId>
                <artifactId>truelicense-v2-xml</artifactId>
                <version>3.0.0-SNAPSHOT</version>
=======
                <version>2.6.6-SNAPSHOT</version>
>>>>>>> 3fb44890
            </dependency>

            <dependency>
                <groupId>com.google.code.findbugs</groupId>
                <artifactId>annotations</artifactId>
                <version>3.0.1u2</version>
                <!-- clear dependencies of this uber jar -->
                <exclusions>
                <exclusion>
                    <groupId>net.jcip</groupId>
                        <artifactId>jcip-annotations</artifactId>
                    </exclusion>
                    <exclusion>
                    <groupId>com.google.code.findbugs</groupId>
                        <artifactId>jsr305</artifactId>
                    </exclusion>
                </exclusions>
            </dependency>
            <dependency>
                <groupId>org.ow2.asm</groupId>
                <artifactId>asm-tree</artifactId>
                <version>5.2</version>
            </dependency>
            <dependency>
                <groupId>commons-beanutils</groupId>
                <artifactId>commons-beanutils</artifactId>
                <version>1.9.3</version>
            </dependency>
            <dependency>
                <groupId>commons-collections</groupId>
                <artifactId>commons-collections</artifactId>
                <version>3.2.2</version>
            </dependency>
            <dependency>
                <groupId>commons-digester</groupId>
                <artifactId>commons-digester</artifactId>
                <version>2.1</version>
            </dependency>
            <dependency>
                <groupId>commons-logging</groupId>
                <artifactId>commons-logging</artifactId>
                <version>1.2</version>
            </dependency>
            <dependency>
                <groupId>com.fasterxml.jackson.core</groupId>
                <artifactId>jackson-core</artifactId>
                <version>${jackson.version}</version>
            </dependency>
            <dependency>
                <groupId>com.fasterxml.jackson.jaxrs</groupId>
                <artifactId>jackson-jaxrs-json-provider</artifactId>
                <version>${jackson.version}</version>
            </dependency>
            <dependency>
                <groupId>com.fasterxml.jackson.module</groupId>
                <artifactId>jackson-module-jaxb-annotations</artifactId>
                <version>${jackson.version}</version>
            </dependency>
            <dependency>
                <groupId>javax</groupId>
                <artifactId>javaee-web-api</artifactId>
                <version>${javaee.version}</version>
            </dependency>
            <dependency>
                <groupId>com.sun.jersey.jersey-test-framework</groupId>
                <artifactId>jersey-test-framework-http</artifactId>
                <version>1.19.3</version>
            </dependency>
            <dependency>
                <groupId>javax.ws.rs</groupId>
                <artifactId>jsr311-api</artifactId>
                <version>1.1.1</version>
            </dependency>
            <dependency>
                <groupId>org.apache.maven</groupId>
                <artifactId>maven-core</artifactId>
                <version>${maven.version}</version>
                <scope>provided</scope>
            </dependency>
            <dependency>
                <groupId>org.apache.maven.plugin-tools</groupId>
                <artifactId>maven-plugin-annotations</artifactId>
                <version>3.5</version>
                <scope>provided</scope>
            </dependency>
            <dependency>
                <groupId>org.apache.maven</groupId>
                <artifactId>maven-plugin-api</artifactId>
                <version>${maven.version}</version>
                <scope>provided</scope>
            </dependency>
            <dependency>
                <groupId>org.apache.velocity</groupId>
                <artifactId>velocity</artifactId>
                <version>1.7</version>
            </dependency>
            <dependency>
                <groupId>org.apache.velocity</groupId>
                <artifactId>velocity-tools</artifactId>
                <version>2.0</version>
            </dependency>
        </dependencies>
    </dependencyManagement>

    <build>
        <extensions>
            <extension>
                <groupId>org.apache.maven.archetype</groupId>
                <artifactId>archetype-packaging</artifactId>
                <version>2.4</version>
            </extension>
        </extensions>

        <pluginManagement>
            <plugins>
                <plugin>
                    <groupId>${project.groupId}</groupId>
                    <artifactId>truelicense-maven-plugin</artifactId>
<<<<<<< HEAD
                    <version>3.0.0-SNAPSHOT</version>
=======
                    <version>2.6.6-SNAPSHOT</version>
>>>>>>> 3fb44890
                </plugin>

                <plugin>
                    <artifactId>maven-compiler-plugin</artifactId>
                    <configuration>
                        <compilerArgs>
                            <arg>-Xlint:unchecked</arg>
                        </compilerArgs>
                    </configuration>
                </plugin>
                <plugin>
                    <artifactId>maven-plugin-plugin</artifactId>
                    <version>3.5</version>
                    <executions>
                        <execution>
                            <id>default-helpmojo</id>
                            <goals>
                                <goal>helpmojo</goal>
                            </goals>
                        </execution>
                        <execution>
                            <id>default-descriptor</id>
                            <phase>process-classes</phase> <!-- required for Maven version < 3.2.2 -->
                            <goals>
                                <goal>descriptor</goal>
                            </goals>
                        </execution>
                    </executions>
                </plugin>
                <plugin>
                    <groupId>net.alchim31.maven</groupId>
                    <artifactId>scala-maven-plugin</artifactId>
                    <configuration>
                        <args>
                            <arg>-deprecation</arg>
                            <arg>-feature</arg>
                        </args>
                    </configuration>
                </plugin>
                <plugin>
                    <groupId>org.codehaus.mojo</groupId>
                    <artifactId>xml-maven-plugin</artifactId>
                    <version>1.0.1</version>
                    <dependencies>
                        <dependency>
                            <groupId>net.sf.saxon</groupId>
                            <artifactId>Saxon-HE</artifactId>
                            <version>9.7.0-14</version>
                        </dependency>
                    </dependencies>
                </plugin>
            </plugins>
        </pluginManagement>
    </build>

    <reporting>
        <plugins>
            <plugin>
                <groupId>org.codehaus.mojo</groupId>
                <artifactId>clirr-maven-plugin</artifactId>
                <version>2.8</version>
            </plugin>
            <plugin>
                <groupId>org.codehaus.mojo</groupId>
                <artifactId>jdepend-maven-plugin</artifactId>
                <version>2.0</version>
            </plugin>
            <plugin>
                <artifactId>maven-javadoc-plugin</artifactId>
                <version>2.10.4</version>
                <configuration>
                    <links>
                        <link>http://commons.apache.org/codec/apidocs/</link>
                    </links>
                </configuration>
                <reportSets>
                    <reportSet />
                    <reportSet>
                        <id>aggregate</id>
                        <inherited>false</inherited>
                        <reports>
                            <report>aggregate</report>
                        </reports>
                    </reportSet>
                </reportSets>
            </plugin>
            <plugin>
                <artifactId>maven-jxr-plugin</artifactId>
                <version>2.5</version>
                <reportSets>
                    <reportSet />
                    <reportSet>
                        <id>aggregate</id>
                        <inherited>false</inherited>
                        <reports>
                            <report>aggregate</report>
                        </reports>
                    </reportSet>
                </reportSets>
            </plugin>
            <plugin>
                <artifactId>maven-project-info-reports-plugin</artifactId>
                <version>2.9</version>
                <reportSets>
                    <reportSet>
                        <reports>
                            <report>cim</report>
                            <report>dependencies</report>
                            <report>dependency-convergence</report>
                            <report>dependency-info</report>
                            <report>dependency-management</report>
                            <report>distribution-management</report>
                            <report>issue-tracking</report>
                            <report>mailing-list</report>
                            <report>plugin-management</report>
                            <report>license</report>
                            <report>plugins</report>
                            <report>modules</report>
                            <report>summary</report>
                            <report>project-team</report>
                            <report>scm</report>
                        </reports>
                    </reportSet>
                </reportSets>
            </plugin>
        </plugins>
    </reporting>

    <profiles>
        <profile>
            <id>enable-obfuscate-main-classes</id>
            <activation>
                <file>
                    <exists>src/main</exists>
                </file>
            </activation>
            <build>
                <pluginManagement>
                    <plugins>
                        <plugin>
                            <groupId>${project.groupId}</groupId>
                            <artifactId>truelicense-maven-plugin</artifactId>
                            <executions>
                                <execution>
                                    <id>obfuscate-main-classes</id>
                                    <goals>
                                        <goal>obfuscate-main-classes</goal>
                                    </goals>
                                </execution>
                            </executions>
                        </plugin>
                    </plugins>
                </pluginManagement>
            </build>
        </profile>
    </profiles>
</project><|MERGE_RESOLUTION|>--- conflicted
+++ resolved
@@ -14,11 +14,7 @@
 
     <groupId>org.truelicense</groupId>
     <artifactId>truelicense</artifactId>
-<<<<<<< HEAD
     <version>3.0.0-SNAPSHOT</version>
-=======
-    <version>2.6.6-SNAPSHOT</version>
->>>>>>> 3fb44890
     <packaging>pom</packaging>
 
     <name>TrueLicense</name>
@@ -106,11 +102,7 @@
         <maven.enforcer.requireMavenVersion>[3.0,3.3.0),[3.3.9,)</maven.enforcer.requireMavenVersion>
         <maven.enforcer.requireJavaVersion>${maven.compiler.source}</maven.enforcer.requireJavaVersion>
 
-<<<<<<< HEAD
-        <maven.version>3.3.9</maven.version>
-=======
         <maven.version>3.0</maven.version>
->>>>>>> 3fb44890
 
         <!-- maven-failsafe-plugin && maven-surefire-plugin -->
         <parallel>classesAndMethods</parallel>
@@ -171,7 +163,6 @@
         <dependencies>
             <dependency>
                 <groupId>${project.groupId}</groupId>
-<<<<<<< HEAD
                 <artifactId>truelicense-api</artifactId>
                 <version>3.0.0-SNAPSHOT</version>
             </dependency>
@@ -184,57 +175,30 @@
                 <groupId>${project.groupId}</groupId>
                 <artifactId>truelicense-jax-rs</artifactId>
                 <version>3.0.0-SNAPSHOT</version>
-=======
-                <artifactId>truelicense-core</artifactId>
-                <version>2.6.6-SNAPSHOT</version>
-            </dependency>
-            <dependency>
-                <groupId>${project.groupId}</groupId>
-                <artifactId>truelicense-jax-rs</artifactId>
-                <version>2.6.6-SNAPSHOT</version>
-            </dependency>
-            <dependency>
-                <groupId>${project.groupId}</groupId>
-                <artifactId>truelicense-json</artifactId>
-                <version>2.6.6-SNAPSHOT</version>
->>>>>>> 3fb44890
             </dependency>
             <dependency>
                 <groupId>${project.groupId}</groupId>
                 <artifactId>truelicense-maven-plugin</artifactId>
-<<<<<<< HEAD
-                <version>3.0.0-SNAPSHOT</version>
-=======
-                <version>2.6.6-SNAPSHOT</version>
->>>>>>> 3fb44890
+                <version>3.0.0-SNAPSHOT</version>
             </dependency>
             <dependency>
                 <groupId>${project.groupId}</groupId>
                 <artifactId>truelicense-obfuscate</artifactId>
-<<<<<<< HEAD
                 <version>3.0.0-SNAPSHOT</version>
             </dependency>
             <dependency>
                 <groupId>${project.groupId}</groupId>
                 <artifactId>truelicense-spi</artifactId>
                 <version>3.0.0-SNAPSHOT</version>
-=======
-                <version>2.6.6-SNAPSHOT</version>
->>>>>>> 3fb44890
             </dependency>
             <dependency>
                 <groupId>${project.groupId}</groupId>
                 <artifactId>truelicense-swing</artifactId>
-<<<<<<< HEAD
-                <version>3.0.0-SNAPSHOT</version>
-=======
-                <version>2.6.6-SNAPSHOT</version>
->>>>>>> 3fb44890
+                <version>3.0.0-SNAPSHOT</version>
             </dependency>
             <dependency>
                 <groupId>${project.groupId}</groupId>
                 <artifactId>truelicense-ui</artifactId>
-<<<<<<< HEAD
                 <version>3.0.0-SNAPSHOT</version>
             </dependency>
             <dependency>
@@ -256,9 +220,6 @@
                 <groupId>${project.groupId}</groupId>
                 <artifactId>truelicense-v2-xml</artifactId>
                 <version>3.0.0-SNAPSHOT</version>
-=======
-                <version>2.6.6-SNAPSHOT</version>
->>>>>>> 3fb44890
             </dependency>
 
             <dependency>
@@ -377,11 +338,7 @@
                 <plugin>
                     <groupId>${project.groupId}</groupId>
                     <artifactId>truelicense-maven-plugin</artifactId>
-<<<<<<< HEAD
                     <version>3.0.0-SNAPSHOT</version>
-=======
-                    <version>2.6.6-SNAPSHOT</version>
->>>>>>> 3fb44890
                 </plugin>
 
                 <plugin>
