/*
 * Copyright (C) 2005-2015 Schlichtherle IT Services.
 * All rights reserved. Use is subject to license terms.
 */

<<<<<<< HEAD
!function ($) {
    $(function () {
        $('.carousel').carousel();
        $('.left.carousel-control').on("click", function () {
            $('.carousel').carousel('prev');
        });
        $('.right.carousel-control').on("click", function () {
            $('.carousel').carousel('next');
        })
    })
}(window.jQuery);
=======
$(function () {
    $('.left.carousel-control').attr('data-slide', 'prev');
    $('.right.carousel-control').attr('data-slide', 'next');
    $('.carousel').each(function (index) {
        var carousel = $(this);
        var i = 0;
        carousel.find('.carousel-indicators li')
            .attr('data-target', '#' + this.id)
            .attr('data-slide-to', function () { return i++; });
        carousel.carousel();
    });
});
>>>>>>> f87838fd
<|MERGE_RESOLUTION|>--- conflicted
+++ resolved
@@ -3,19 +3,6 @@
  * All rights reserved. Use is subject to license terms.
  */
 
-<<<<<<< HEAD
-!function ($) {
-    $(function () {
-        $('.carousel').carousel();
-        $('.left.carousel-control').on("click", function () {
-            $('.carousel').carousel('prev');
-        });
-        $('.right.carousel-control').on("click", function () {
-            $('.carousel').carousel('next');
-        })
-    })
-}(window.jQuery);
-=======
 $(function () {
     $('.left.carousel-control').attr('data-slide', 'prev');
     $('.right.carousel-control').attr('data-slide', 'next');
@@ -27,5 +14,4 @@
             .attr('data-slide-to', function () { return i++; });
         carousel.carousel();
     });
-});
->>>>>>> f87838fd
+});