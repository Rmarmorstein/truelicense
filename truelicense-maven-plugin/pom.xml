<?xml version='1.0'?>
<!--
  ~ Copyright (C) 2005-2017 Schlichtherle IT Services.
  ~ All rights reserved. Use is subject to license terms.
  -->
<project xmlns="http://maven.apache.org/POM/4.0.0" xmlns:xsi="http://www.w3.org/2001/XMLSchema-instance" xsi:schemaLocation="http://maven.apache.org/POM/4.0.0 http://maven.apache.org/xsd/maven-4.0.0.xsd">
    <modelVersion>4.0.0</modelVersion>
    <prerequisites>
        <!-- Versions 3.3.1 and 3.3.3 would fail with a ClassNotFoundException when running the TrueLicense Maven
             Plugin.
             See https://jira.codehaus.org/browse/MNG-5787 and https://java.net/jira/browse/TRUELICENSE-87 .
             -->
        <maven>3.3.9</maven>
    </prerequisites>

    <parent>
        <groupId>net.truelicense</groupId>
        <artifactId>truelicense</artifactId>
<<<<<<< HEAD
        <version>3.0.1-unchecked-SNAPSHOT</version>
=======
        <version>3.1.0-SNAPSHOT</version>
>>>>>>> 9a5730af
    </parent>

    <artifactId>truelicense-maven-plugin</artifactId>
    <packaging>maven-plugin</packaging>

    <name>TrueLicense Maven Plugin</name>
    <description>
        The TrueLicense Maven Plugin generates source files from Apache
        Velocity template files or obfuscates constant string values in class
        files.
    </description>

    <dependencies>
        <dependency>
            <groupId>${project.groupId}</groupId>
            <artifactId>truelicense-obfuscate</artifactId>
        </dependency>

        <dependency>
            <groupId>org.ow2.asm</groupId>
            <artifactId>asm-tree</artifactId>
        </dependency>
        <dependency>
            <groupId>org.apache.maven.plugin-tools</groupId>
            <artifactId>maven-plugin-annotations</artifactId>
            <scope>provided</scope>
        </dependency>
        <dependency>
            <groupId>org.apache.maven</groupId>
            <artifactId>maven-plugin-api</artifactId>
            <scope>provided</scope>
        </dependency>
        <dependency>
            <groupId>org.apache.maven</groupId>
            <artifactId>maven-core</artifactId>
            <scope>provided</scope>
        </dependency>
        <dependency>
            <groupId>org.slf4j</groupId>
            <artifactId>slf4j-api</artifactId>
        </dependency>
        <dependency>
            <groupId>org.apache.velocity</groupId>
            <artifactId>velocity</artifactId>
        </dependency>
        <dependency>
            <groupId>org.apache.velocity</groupId>
            <artifactId>velocity-tools</artifactId>
        </dependency>
    </dependencies>

    <build>
        <plugins>
            <plugin>
                <artifactId>maven-plugin-plugin</artifactId>
                <configuration>
                    <helpPackageName>net.truelicense.maven.plugin.help</helpPackageName>
                </configuration>
            </plugin>
        </plugins>
    </build>

    <reporting>
        <plugins>
            <plugin>
                <artifactId>maven-plugin-plugin</artifactId>
                <version>3.5</version>
            </plugin>
        </plugins>
    </reporting>
</project><|MERGE_RESOLUTION|>--- conflicted
+++ resolved
@@ -16,11 +16,7 @@
     <parent>
         <groupId>net.truelicense</groupId>
         <artifactId>truelicense</artifactId>
-<<<<<<< HEAD
-        <version>3.0.1-unchecked-SNAPSHOT</version>
-=======
-        <version>3.1.0-SNAPSHOT</version>
->>>>>>> 9a5730af
+        <version>3.1.0-unchecked-SNAPSHOT</version>
     </parent>
 
     <artifactId>truelicense-maven-plugin</artifactId>
